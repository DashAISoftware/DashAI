--- conflicted
+++ resolved
@@ -135,13 +135,10 @@
     assert response.status_code == 200, response.text
     assert len(response.json()) == 0
 
-<<<<<<< HEAD
     response = client.get("/api/v1/plugin/?plugin_status=REGISTERED")
     assert response.status_code == 200, response.text
     assert len(response.json()) == 1
 
-=======
->>>>>>> 2bb52ac8
     response = client.get("/api/v1/plugin/?plugin_status=INSTALLED")
     assert response.status_code == 200, response.text
     assert len(response.json()) == 1
@@ -171,10 +168,6 @@
     assert plugins[1]["tags"][2]["name"] == "Model"
     assert plugins[1]["tags"][3]["name"] == "Dataloader"
 
-    response = client.get("/api/v1/plugin/?tags=Dataloader&plugin_status=NONE")
-    assert response.status_code == 200, response.text
-    assert len(response.json()) == 0
-
     response = client.get("/api/v1/plugin/?tags=Model&plugin_status=REGISTERED")
     assert response.status_code == 200, response.text
     assert len(response.json()) == 1
