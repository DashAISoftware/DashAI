--- conflicted
+++ resolved
@@ -73,25 +73,9 @@
     assert response_1.status_code == 200, response_1.text
     data = response_1.json()
     assert data["name"] == "test_csv"
-<<<<<<< HEAD
-    response = client.get("/api/v1/dataset/2")
-    assert response.status_code == 200, response.text
-    data = response.json()
-=======
-    assert data["task_name"] == "TabularClassificationTask"
-    assert data["feature_names"] == json.dumps(
-        [
-            "SepalLengthCm",
-            "SepalWidthCm",
-            "PetalLengthCm",
-            "PetalWidthCm",
-        ]
-    )
-
     response_2 = client.get("/api/v1/dataset/2")
     assert response_2.status_code == 200, response_2.text
     data = response_2.json()
->>>>>>> aa154865
     assert data["name"] == "test_csv2"
 
 
@@ -138,48 +122,4 @@
     assert response.status_code == 204, response.text
 
     response = client.delete("/api/v1/dataset/2")
-<<<<<<< HEAD
-    assert response.status_code == 204, response.text
-=======
-    assert response.status_code == 204, response.text
-
-
-def test_dataset_without_feature_names(client: TestClient):
-    script_dir = os.path.dirname(__file__)
-    test_dataset = "iris_no_header_names.csv"
-    abs_file_path = os.path.join(script_dir, test_dataset)
-    with open(abs_file_path, "rb") as csv:
-        response = client.post(
-            "/api/v1/dataset/",
-            data={
-                "params": """{  "task_name": "TabularClassificationTask",
-                                    "dataloader": "CSVDataLoader",
-                                    "dataset_name": "iris_no_header_test_csv",
-                                    "outputs_columns": [],
-                                    "splits_in_folders": false,
-                                    "splits": {
-                                        "train_size": 0.8,
-                                        "test_size": 0.1,
-                                        "val_size": 0.1,
-                                        "seed": 42,
-                                        "shuffle": true,
-                                        "stratify": false
-                                    },
-                                    "dataloader_params": {
-                                        "separator": ","
-                                    }
-                                }""",
-                "url": "",
-            },
-            files={"file": ("filename", csv, "text/csv")},
-        )
-    assert response.status_code == 201, response.text
-    response = client.get("/api/v1/dataset/3")
-    assert response.status_code == 200, response.text
-    data = response.json()
-    assert data["name"] == "iris_no_header_test_csv"
-    assert data["task_name"] == "TabularClassificationTask"
-    assert data["feature_names"] == json.dumps(
-        ["Unnamed: 0", "Unnamed: 1", "Unnamed: 2", "Unnamed: 3", "Unnamed: 4"]
-    )
->>>>>>> aa154865
+    assert response.status_code == 204, response.text