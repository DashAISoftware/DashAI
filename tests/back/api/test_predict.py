--- conflicted
+++ resolved
@@ -53,25 +53,13 @@
         dataset_id=dataset_id,
         name="Experiment",
         task_name="TabularClassificationTask",
-<<<<<<< HEAD
-        input_columns=["feature_0", "feature_1", "feature_2", "feature_3"],
-        output_columns=["class"],
+        input_columns=[1, 2, 3, 4],
+        output_columns=[5],
         splits=json.dumps(
             {
                 "train_size": 0.5,
                 "test_size": 0.2,
                 "val_size": 0.3,
-=======
-        input_columns=json.dumps(
-            ["SepalLengthCm", "SepalWidthCm", "PetalLengthCm", "PetalWidthCm"]
-        ),
-        output_columns=json.dumps(["Species"]),
-        splits=json.dumps(
-            {
-                "train_size": 0.8,
-                "test_size": 0.1,
-                "val_size": 0.1,
->>>>>>> 4ec5cea4
                 "seed": 42,
                 "shuffle": True,
                 "stratify": False,
