import os

from fastapi.testclient import TestClient


def test_create_csv_dataset(client: TestClient):
    script_dir = os.path.dirname(__file__)
    test_dataset = "iris.csv"
    abs_file_path = os.path.join(script_dir, test_dataset)
<<<<<<< HEAD

    with open(abs_file_path, "rb") as csv:
        response = client.post(
            "/api/v1/dataset/",
            data={
                "params": """{  "task_name": "TabularClassificationTask",
                                    "dataloader": "CSVDataLoader",
                                    "dataset_name": "test_csv",
                                    "outputs_columns": [],
                                    "splits_in_folders": false,
                                    "splits": {
                                        "train_size": 0.8,
                                        "test_size": 0.1,
                                        "val_size": 0.1,
                                        "seed": 42,
                                        "shuffle": true,
                                        "stratify": false
                                    },
                                    "dataloader_params": {
                                        "separator": ","
                                    }
                                }""",
                "url": "",
            },
            files={"file": ("filename", csv, "text/csv")},
        )
        response = client.post(
            "/api/v1/dataset/",
            data={
                "params": """{  "task_name": "TabularClassificationTask",
                                    "dataloader": "CSVDataLoader",
                                    "dataset_name": "test_csv2",
                                    "outputs_columns": [],
                                    "splits_in_folders": false,
                                    "splits": {
                                        "train_size": 0.5,
                                        "test_size": 0.2,
                                        "val_size": 0.3,
                                        "seed": 42,
                                        "shuffle": true,
                                        "stratify": false
                                    },
                                    "dataloader_params": {
                                        "separator": ","
                                    }
                                }""",
                "url": "",
            },
            files={"file": ("filename", csv, "text/csv")},
        )
=======
    csv = open(abs_file_path, "rb")
    response = client.post(
        "/api/v1/dataset/",
        data={
            "params": """{  "task_name": "TabularClassificationTask",
                                "dataloader": "CSVDataLoader",
                                "dataset_name": "test_csv",
                                "outputs_columns": [],
                                "splits_in_folders": false,
                                "splits": {
                                    "train_size": 0.8,
                                    "test_size": 0.1,
                                    "val_size": 0.1,
                                    "seed": 42,
                                    "shuffle": true,
                                    "stratify": false
                                },
                                "dataloader_params": {
                                    "separator": ","
                                }
                            }""",
            "url": "",
        },
        files={"file": ("filename", csv, "text/csv")},
    )
    response = client.post(
        "/api/v1/dataset/",
        data={
            "params": """{  "task_name": "TabularClassificationTask",
                                "dataloader": "CSVDataLoader",
                                "dataset_name": "test_csv2",
                                "outputs_columns": [],
                                "splits_in_folders": false,
                                "splits": {
                                    "train_size": 0.5,
                                    "test_size": 0.2,
                                    "val_size": 0.3,
                                    "seed": 42,
                                    "shuffle": true,
                                    "stratify": false
                                },
                                "dataloader_params": {
                                    "separator": ","
                                }
                            }""",
            "url": "",
        },
        files={"file": ("filename", csv, "text/csv")},
    )
>>>>>>> 1b3c5b82
    assert response.status_code == 201, response.text
    response = client.get("/api/v1/dataset/1")
    assert response.status_code == 200, response.text
    data = response.json()
    assert data["name"] == "test_csv"
    assert data["task_name"] == "TabularClassificationTask"
    response = client.get("/api/v1/dataset/2")
    assert response.status_code == 200, response.text
    data = response.json()
    assert data["name"] == "test_csv2"


def test_get_all_datasets(client: TestClient):
    response = client.get("/api/v1/dataset/")
    assert response.status_code == 200, response.text
    data = response.json()
    assert data[0]["name"] == "test_csv"
    assert data[0]["task_name"] == "TabularClassificationTask"
    assert data[1]["name"] == "test_csv2"


def test_get_wrong_dataset(client: TestClient):
    response = client.get("/api/v1/dataset/31415")
    assert response.status_code == 404, response.text
    assert response.text == '{"detail":"Dataset not found"}'


def test_modify_dataset(client: TestClient):
    response = client.patch(
        "/api/v1/dataset/2",
        params={"name": "test_modify_name", "task_name": "UnknownTask"},
    )
    assert response.status_code == 200, response.text
    response = client.get("/api/v1/dataset/2")
    assert response.status_code == 200, response.text
    data = response.json()
    assert data["name"] == "test_modify_name"
    assert data["task_name"] == "UnknownTask"


def test_delete_dataset(client: TestClient):
    response = client.delete("/api/v1/dataset/1")
    assert response.status_code == 204, response.text<|MERGE_RESOLUTION|>--- conflicted
+++ resolved
@@ -7,8 +7,6 @@
     script_dir = os.path.dirname(__file__)
     test_dataset = "iris.csv"
     abs_file_path = os.path.join(script_dir, test_dataset)
-<<<<<<< HEAD
-
     with open(abs_file_path, "rb") as csv:
         response = client.post(
             "/api/v1/dataset/",
@@ -58,57 +56,6 @@
             },
             files={"file": ("filename", csv, "text/csv")},
         )
-=======
-    csv = open(abs_file_path, "rb")
-    response = client.post(
-        "/api/v1/dataset/",
-        data={
-            "params": """{  "task_name": "TabularClassificationTask",
-                                "dataloader": "CSVDataLoader",
-                                "dataset_name": "test_csv",
-                                "outputs_columns": [],
-                                "splits_in_folders": false,
-                                "splits": {
-                                    "train_size": 0.8,
-                                    "test_size": 0.1,
-                                    "val_size": 0.1,
-                                    "seed": 42,
-                                    "shuffle": true,
-                                    "stratify": false
-                                },
-                                "dataloader_params": {
-                                    "separator": ","
-                                }
-                            }""",
-            "url": "",
-        },
-        files={"file": ("filename", csv, "text/csv")},
-    )
-    response = client.post(
-        "/api/v1/dataset/",
-        data={
-            "params": """{  "task_name": "TabularClassificationTask",
-                                "dataloader": "CSVDataLoader",
-                                "dataset_name": "test_csv2",
-                                "outputs_columns": [],
-                                "splits_in_folders": false,
-                                "splits": {
-                                    "train_size": 0.5,
-                                    "test_size": 0.2,
-                                    "val_size": 0.3,
-                                    "seed": 42,
-                                    "shuffle": true,
-                                    "stratify": false
-                                },
-                                "dataloader_params": {
-                                    "separator": ","
-                                }
-                            }""",
-            "url": "",
-        },
-        files={"file": ("filename", csv, "text/csv")},
-    )
->>>>>>> 1b3c5b82
     assert response.status_code == 201, response.text
     response = client.get("/api/v1/dataset/1")
     assert response.status_code == 200, response.text
