import json
import os

import joblib
import pytest
from fastapi.testclient import TestClient

from DashAI.back.dataloaders.classes.csv_dataloader import CSVDataLoader
from DashAI.back.dependencies.database.models import Experiment, Run
from DashAI.back.dependencies.registry import ComponentRegistry
from DashAI.back.job.model_job import ModelJob
from DashAI.back.metrics import BaseMetric
from DashAI.back.models import BaseModel
from DashAI.back.tasks import BaseTask


class DummyTask(BaseTask):
    name: str = "DummyTask"

    def prepare_for_task(self, dataset, output_columns):
        return dataset


class DummyModel(BaseModel):
    COMPATIBLE_COMPONENTS = ["DummyTask"]

    @classmethod
    def get_schema(cls):
        return {}

    def save(self, filename):
        joblib.dump(self, filename)

    def load(self, filename):
        return

    def predict(self, x):
<<<<<<< HEAD
        return {}

    def predict_proba(self, x):
=======
>>>>>>> 96b29fb3
        return {}

    def fit(self, x, y):
        return


class FailDummyModel(BaseModel):
    COMPATIBLE_COMPONENTS = ["DummyTask"]

    @classmethod
    def get_schema(cls):
        return {}

    def save(self, filename):
        return

    def load(self, filename):
        return

    def predict(self, x):
        return {}

    def fit(self, x, y):
        raise Exception("Always fails")


class DummyMetric(BaseMetric):
    COMPATIBLE_COMPONENTS = ["DummyTask"]

    @staticmethod
    def score(true_labels: list, probs_pred_labels: list):
        return 1


@pytest.fixture(scope="module", autouse=True, name="test_registry")
def setup_test_registry(client):
    """Setup a test registry with test task, dataloader and model components."""
    container = client.app.container

    test_registry = ComponentRegistry(
        initial_components=[
            DummyTask,
            DummyModel,
            FailDummyModel,
            DummyMetric,
            CSVDataLoader,
            ModelJob,
        ]
    )

    with container.component_registry.override(test_registry):
        yield test_registry


@pytest.fixture(scope="module", name="dataset_id", autouse=True)
def fixture_dataset_id(client: TestClient):
    script_dir = os.path.dirname(__file__)
    test_dataset = "iris.csv"
    abs_file_path = os.path.join(script_dir, test_dataset)
    with open(abs_file_path, "rb") as csv:
        response = client.post(
            "/api/v1/dataset/",
            data={
                "params": """{ "dataloader": "CSVDataLoader",
                                    "dataset_name": "test_csv3",
                                    "splits_in_folders": false,
                                    "splits": {
                                        "train_size": 0.5,
                                        "test_size": 0.2,
                                        "val_size": 0.3,
                                        "seed": 42,
                                        "shuffle": true
                                    },
                                    "dataloader_params": {
                                        "separator": ","
                                    }
                                }""",
                "url": "",
            },
            files={"file": ("filename", csv, "text/csv")},
        )
    assert response.status_code == 201, response.text
    dataset = response.json()

    yield dataset["id"]

    response = client.delete(f"/api/v1/dataset/{dataset['id']}")
    assert response.status_code == 204, response.text


@pytest.fixture(scope="module", name="experiment_id", autouse=True)
def create_experiment(client: TestClient, dataset_id: int):
    container = client.app.container
    session = container.db.provided().session

    with session() as db:
        experiment = Experiment(
            dataset_id=dataset_id,
            name="DummyExperiment",
            task_name="DummyTask",
            input_columns=[],
            output_columns=[],
            splits=json.dumps(
                {
                    "train": 0.5,
                    "test": 0.2,
                    "validation": 0.3,
                    "is_random": True,
                    "has_changed": True,
                    "seed": 42,
                    "shuffle": True,
                    "stratify": False,
                }
            ),
        )
        db.add(experiment)
        db.commit()
        db.refresh(experiment)

        yield experiment.id

        db.delete(experiment)
        db.commit()
        db.close()


@pytest.fixture(scope="module", name="run_id", autouse=True)
def create_run(client: TestClient, experiment_id: int):
    response = client.post(
        "/api/v1/run/",
        json={
            "experiment_id": experiment_id,
            "model_name": "DummyModel",
            "name": "DummyRun",
            "parameters": {},
            "description": "This is a test run",
        },
    )
    assert response.status_code == 201, response.text
    run = response.json()

    yield run["id"]

    response = client.delete(f"/api/v1/run/{run['id']}")
    assert response.status_code == 204, response.text


@pytest.fixture(scope="module", name="failed_run_id", autouse=True)
def create_failed_run(client: TestClient, experiment_id: int):
    container = client.app.container
    session = container.db.provided().session

    with session() as db:
        run = Run(
            experiment_id=experiment_id,
            model_name="FailDummyModel",
            parameters={},
            name="DummyRun2",
        )
        db.add(run)
        db.commit()
        db.refresh(run)

        yield run.id

        db.delete(run)
        db.commit()
        db.close()


def test_enqueue_jobs(client: TestClient, run_id: int):
    response = client.post(
        "/api/v1/job/", json={"job_type": "ModelJob", "kwargs": {"run_id": run_id}}
    )
    assert response.status_code == 201, response.text
    created_job = response.json()
    assert created_job["kwargs"]["job_type"] == "ModelJob"
    assert created_job["kwargs"]["run_id"] == run_id

    response = client.get(f"/api/v1/job/{created_job['id']}")
    assert response.status_code == 200, response.text
    gotten_job = response.json()
    assert gotten_job["id"] == created_job["id"]
    assert gotten_job["kwargs"] == created_job["kwargs"]
    assert gotten_job["kwargs"]["job_type"] == created_job["kwargs"]["job_type"]

    response = client.post(
        "/api/v1/job/", json={"job_type": "ModelJob", "kwargs": {"run_id": run_id}}
    )
    assert response.status_code == 201, response.text
    created_job_2 = response.json()
    assert created_job_2["id"] != created_job["id"]

    response = client.get("/api/v1/job")
    assert response.status_code == 200, response.text
    gotten_jobs = response.json()
    assert gotten_jobs[0]["id"] == created_job["id"]
    assert gotten_jobs[1]["id"] == created_job_2["id"]


def test_get_all_jobs(client: TestClient, run_id: int):
    # Get all the experiments available in the back
    response = client.get("/api/v1/job")
    assert response.status_code == 200, response.text
    data = response.json()
    assert data[0]["kwargs"]["run_id"] == run_id
    assert data[1]["kwargs"]["run_id"] == run_id


def test_get_wrong_job(client: TestClient):
    # Try to retrieve a non-existent experiment an get an error
    response = client.get("/api/v1/job/31415")
    assert response.status_code == 404, response.text
    assert response.text == '{"detail":"Job not found"}'


def test_cancel_jobs(client: TestClient):
    response = client.get("/api/v1/job")
    assert response.status_code == 200, response.text
    gotten_jobs = response.json()

    response = client.delete(f"/api/v1/job/?job_id={gotten_jobs[0]['id']}")
    assert response.status_code == 204, response.text

    response = client.get("/api/v1/job")
    assert response.status_code == 200, response.text
    jobs = response.json()
    assert len(jobs) == len(gotten_jobs) - 1
    assert jobs[0]["id"] != gotten_jobs[0]["id"]
    assert jobs[0]["id"] == gotten_jobs[1]["id"]

    response = client.delete(f"/api/v1/job/?job_id={gotten_jobs[1]['id']}")
    assert response.status_code == 204, response.text

    response = client.get("/api/v1/job")
    assert response.status_code == 200, response.text
    jobs = response.json()
    assert jobs == []


def test_execute_jobs(client: TestClient, run_id: int, failed_run_id: int):
    response = client.post(
        "/api/v1/job/", json={"job_type": "ModelJob", "kwargs": {"run_id": run_id}}
    )
    assert response.status_code == 201, response.text

    response = client.post(
        "/api/v1/job/",
        json={"job_type": "ModelJob", "kwargs": {"run_id": failed_run_id}},
    )
    assert response.status_code == 201, response.text

    response = client.get("/api/v1/run")
    data = response.json()
    for run in data:
        assert run["status"] == 1
        assert run["delivery_time"] is not None
        assert run["start_time"] is None
        assert run["end_time"] is None

    response = client.post("/api/v1/job/start/?stop_when_queue_empties=True")
    assert response.status_code == 202, response.text

    response = client.get(f"/api/v1/run/{run_id}")
    data = response.json()
    print(data["status"])
    assert data["status"] == 3
    assert isinstance(data["train_metrics"], dict)
    assert "DummyMetric" in data["train_metrics"]
    assert data["train_metrics"]["DummyMetric"] == 1
    assert data["train_metrics"] == data["validation_metrics"]
    assert data["train_metrics"] == data["test_metrics"]
    assert data["run_path"] is not None
    assert os.path.exists(data["run_path"])
    assert data["status"] == 3
    assert data["delivery_time"] is not None
    assert data["start_time"] is not None
    assert data["end_time"] is not None

    response = client.get(f"/api/v1/run/{failed_run_id}")
    data = response.json()
    assert data["status"] == 4
    assert data["delivery_time"] is not None
    assert data["start_time"] is not None
    assert data["end_time"] is None


def test_job_with_wrong_run(client: TestClient):
    response = client.post(
        "/api/v1/job/", json={"job_type": "ModelJob", "kwargs": {"run_id": 31415}}
    )
    assert response.status_code == 500, response.text<|MERGE_RESOLUTION|>--- conflicted
+++ resolved
@@ -35,12 +35,6 @@
         return
 
     def predict(self, x):
-<<<<<<< HEAD
-        return {}
-
-    def predict_proba(self, x):
-=======
->>>>>>> 96b29fb3
         return {}
 
     def fit(self, x, y):
