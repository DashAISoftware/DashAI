import io
import os

import pytest
from datasets import DatasetDict
from sklearn.exceptions import NotFittedError
from sklearn.utils.validation import check_is_fitted
from starlette.datastructures import UploadFile

from DashAI.back.dataloaders.classes.csv_dataloader import CSVDataLoader
from DashAI.back.dataloaders.classes.dataloader import to_dashai_dataset
from DashAI.back.models.scikit_learn.k_neighbors_classifier import KNeighborsClassifier
from DashAI.back.models.scikit_learn.random_forest_classifier import (
    RandomForestClassifier,
)
from DashAI.back.models.scikit_learn.sklearn_like_model import SklearnLikeModel
from DashAI.back.models.scikit_learn.svc import SVC


@pytest.fixture(scope="module", name="load_dashaidataset")
def fixture_load_dashaidataset():
<<<<<<< HEAD
    test_dataset_path = "tests/back/models/iris.csv"
    dataloader_test = CSVDataLoader()
    params = {"separator": ","}
    with open(test_dataset_path, "r") as file:
        csv_data = file.read()
    csv_binary = io.BytesIO(bytes(csv_data, encoding="utf8"))
    file = UploadFile(csv_binary)
    datasetdict = dataloader_test.load_data("tests/back/models", params, file=file)
    inputs_columns = ["SepalLengthCm", "SepalWidthCm", "PetalLengthCm", "PetalWidthCm"]
    outputs_columns = ["Species"]
    datasetdict = to_dashai_dataset(datasetdict, inputs_columns, outputs_columns)
    outputs_columns = datasetdict["train"].outputs_columns
    separate_datasetdict = dataloader_test.split_dataset(
        datasetdict, 0.7, 0.1, 0.2, class_column=outputs_columns[0]
    )

    yield separate_datasetdict
=======
    dashai_datasetdict = load_dataset("tests/back/dataloaders/dashaidataset")
    return dashai_datasetdict
>>>>>>> 46b657ab


def test_fit_models_tabular(load_dashaidataset: DatasetDict):
    knn = KNeighborsClassifier()
    dataset_prepared = knn.format_data(load_dashaidataset)
    knn.fit(dataset_prepared["train"]["input"], dataset_prepared["train"]["output"])
    rf = RandomForestClassifier()
    dataset_prepared = rf.format_data(load_dashaidataset)
    rf.fit(dataset_prepared["train"]["input"], dataset_prepared["train"]["output"])
    svm = SVC()
    dataset_prepared = svm.format_data(load_dashaidataset)
    svm.fit(dataset_prepared["train"]["input"], dataset_prepared["train"]["output"])
    try:
        check_is_fitted(knn)
        check_is_fitted(rf)
        check_is_fitted(svm)
    except Exception as e:
        pytest.fail(f"Unexpected error in test_fit_models_tabular: {repr(e)}")


def test_predict_models_tabular(load_dashaidataset: DatasetDict):
    knn = KNeighborsClassifier()
    dataset_prepared = knn.format_data(load_dashaidataset)
    knn.fit(dataset_prepared["train"]["input"], dataset_prepared["train"]["output"])
    pred_knn = knn.predict(dataset_prepared["test"]["input"])

    rf = RandomForestClassifier()
    dataset_prepared = rf.format_data(load_dashaidataset)
    rf.fit(dataset_prepared["train"]["input"], dataset_prepared["train"]["output"])
    pred_ref = rf.predict(dataset_prepared["test"]["input"])

    svm = SVC()
    dataset_prepared = svm.format_data(load_dashaidataset)
    svm.fit(dataset_prepared["train"]["input"], dataset_prepared["train"]["output"])
    pred_svm = svm.predict(dataset_prepared["test"]["input"])

    assert len(dataset_prepared["test"]["input"]) == len(pred_knn)
    assert len(dataset_prepared["test"]["input"]) == len(pred_ref)
    assert len(dataset_prepared["test"]["input"]) == len(pred_svm)


def test_not_fitted_models_tabular(load_dashaidataset: DatasetDict):
    rf = RandomForestClassifier()
    dataset_prepared = rf.format_data(load_dashaidataset)

    with pytest.raises(NotFittedError):
        rf.predict(dataset_prepared["test"]["input"])


def test_save_and_load_model(load_dashaidataset: DatasetDict):
    svm = SVC()
    dataset_prepared = svm.format_data(load_dashaidataset)
    svm.fit(dataset_prepared["train"]["input"], dataset_prepared["train"]["output"])
    svm.save("tests/back/models/svm_model")
    model_svm = SklearnLikeModel.load("tests/back/models/svm_model")
    pred_svm = model_svm.predict(dataset_prepared["test"]["input"])
    assert len(dataset_prepared["test"]["input"]) == len(pred_svm)
<<<<<<< HEAD
    os.remove("tests/back/models/svm_model")
=======
>>>>>>> 46b657ab


def test_get_schema_from_model():
    models_schemas = map(
        lambda m: m.get_schema(), [KNeighborsClassifier, RandomForestClassifier, SVC]
    )
<<<<<<< HEAD
=======

>>>>>>> 46b657ab
    for model_schema in models_schemas:
        assert type(model_schema) is dict
        assert "type" in model_schema.keys()
        assert model_schema["type"] == "object"
        assert "properties" in model_schema.keys()
        assert type(model_schema["properties"]) is dict<|MERGE_RESOLUTION|>--- conflicted
+++ resolved
@@ -19,7 +19,6 @@
 
 @pytest.fixture(scope="module", name="load_dashaidataset")
 def fixture_load_dashaidataset():
-<<<<<<< HEAD
     test_dataset_path = "tests/back/models/iris.csv"
     dataloader_test = CSVDataLoader()
     params = {"separator": ","}
@@ -37,10 +36,6 @@
     )
 
     yield separate_datasetdict
-=======
-    dashai_datasetdict = load_dataset("tests/back/dataloaders/dashaidataset")
-    return dashai_datasetdict
->>>>>>> 46b657ab
 
 
 def test_fit_models_tabular(load_dashaidataset: DatasetDict):
@@ -98,20 +93,14 @@
     model_svm = SklearnLikeModel.load("tests/back/models/svm_model")
     pred_svm = model_svm.predict(dataset_prepared["test"]["input"])
     assert len(dataset_prepared["test"]["input"]) == len(pred_svm)
-<<<<<<< HEAD
     os.remove("tests/back/models/svm_model")
-=======
->>>>>>> 46b657ab
 
 
 def test_get_schema_from_model():
     models_schemas = map(
         lambda m: m.get_schema(), [KNeighborsClassifier, RandomForestClassifier, SVC]
     )
-<<<<<<< HEAD
-=======
 
->>>>>>> 46b657ab
     for model_schema in models_schemas:
         assert type(model_schema) is dict
         assert "type" in model_schema.keys()
