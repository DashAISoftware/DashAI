import io
import os
from typing import Tuple

import numpy as np
import pytest
from datasets import DatasetDict
from sklearn.exceptions import NotFittedError
from sklearn.utils.validation import check_is_fitted
from starlette.datastructures import UploadFile

from DashAI.back.dataloaders.classes.csv_dataloader import CSVDataLoader
from DashAI.back.dataloaders.classes.dashai_dataset import (
    select_columns,
    split_dataset,
    split_indexes,
    to_dashai_dataset,
)
from DashAI.back.models.scikit_learn.k_neighbors_classifier import KNeighborsClassifier
from DashAI.back.models.scikit_learn.random_forest_classifier import (
    RandomForestClassifier,
)
from DashAI.back.models.scikit_learn.sklearn_like_model import SklearnLikeModel
from DashAI.back.models.scikit_learn.svc import SVC


@pytest.fixture(scope="module", name="divided_dataset")
def tabular_model_fixture():
    test_dataset_path = "tests/back/models/iris.csv"
    dataloader_test = CSVDataLoader()

    with open(test_dataset_path, "r") as file:
        csv_binary = io.BytesIO(bytes(file.read(), encoding="utf8"))
        file = UploadFile(csv_binary)

    datasetdict = dataloader_test.load_data(
        filepath_or_buffer=file,
        temp_path="tests/back/models",
        params={"separator": ","},
    )

    datasetdict = to_dashai_dataset(datasetdict)

    total_rows = len(datasetdict["train"])
    train_indexes, test_indexes, val_indexes = split_indexes(
        total_rows=total_rows, train_size=0.7, test_size=0.1, val_size=0.2
    )
    split_dataset_dict = split_dataset(
        datasetdict["train"],
        train_indexes=train_indexes,
        test_indexes=test_indexes,
        val_indexes=val_indexes,
    )

    inputs_columns = [
        "SepalLengthCm",
        "SepalWidthCm",
        "PetalLengthCm",
        "PetalWidthCm",
    ]
    outputs_columns = ["Species"]
    divided_dataset = select_columns(
        split_dataset_dict, inputs_columns, outputs_columns
    )
    return divided_dataset


<<<<<<< HEAD
@pytest.fixture(scope="module", name="model_params")
def fixture_model_params() -> dict:
    return {
        "knn": {
            "n_neighbors": 5,
            "weights": "uniform",
            "algorithm": "auto",
        },
        "rf": {
            "n_estimators": 1,
            "max_depth": None,
            "min_samples_split": 2,
            "min_samples_leaf": 1,
            "max_leaf_nodes": None,
            "random_state": None,
        },
        "svc": {
            "C": 1.0,
            "coef0": 0.0,
            "degree": 3.0,
            "gamma": "scale",
            "kernel": "rbf",
            "max_iter": -1,
            "probability": True,
            "shrinking": True,
            "tol": 0.001,
            "verbose": False,
        },
    }


def test_check_is_fitted(split_dataset: DatasetDict, model_params: dict):
    knn_model = KNeighborsClassifier(**model_params["knn"])
    knn_model.fit(split_dataset["train"])

    rf_model = RandomForestClassifier(**model_params["rf"])
    rf_model.fit(split_dataset["train"])

    svc_model = SVC(**model_params["svc"])
    svc_model.fit(split_dataset["train"])
=======
def test_check_is_fitted(divided_dataset: Tuple[DatasetDict, DatasetDict]):
    knn_model = KNeighborsClassifier()

    knn_model.fit(divided_dataset[0]["train"], divided_dataset[1]["train"])

    rf_model = RandomForestClassifier()
    rf_model.fit(divided_dataset[0]["train"], divided_dataset[1]["train"])

    svc_model = SVC()
    svc_model.fit(divided_dataset[0]["train"], divided_dataset[1]["train"])
>>>>>>> bc05c606

    try:
        check_is_fitted(knn_model)
        check_is_fitted(rf_model)
        check_is_fitted(svc_model)

    except Exception as e:
        pytest.fail(f"Unexpected error in test_fit_models_tabular: {repr(e)}")


<<<<<<< HEAD
def test_predict_tabular_models(split_dataset: DatasetDict, model_params: dict):
    knn_model = KNeighborsClassifier(**model_params["knn"])
    knn_model.fit(split_dataset["train"])
    y_pred_knn = knn_model.predict(split_dataset["test"])

    rf_model = RandomForestClassifier(**model_params["rf"])
    rf_model.fit(split_dataset["train"])
    y_pred_rf = rf_model.predict(split_dataset["test"])

    svc_model = SVC(**model_params["svc"])
    svc_model.fit(split_dataset["train"])
    y_pred_svm = svc_model.predict(split_dataset["test"])
=======
def test_predict_tabular_models(divided_dataset: Tuple[DatasetDict, DatasetDict]):
    knn_model = KNeighborsClassifier()
    knn_model.fit(divided_dataset[0]["train"], divided_dataset[1]["train"])
    y_pred_knn = knn_model.predict(divided_dataset[0]["test"])

    rf_model = RandomForestClassifier()
    rf_model.fit(divided_dataset[0]["train"], divided_dataset[1]["train"])
    y_pred_rf = rf_model.predict(divided_dataset[0]["test"])

    svc_model = SVC()
    svc_model.fit(divided_dataset[0]["train"], divided_dataset[1]["train"])
    y_pred_svm = svc_model.predict(divided_dataset[0]["test"])
>>>>>>> bc05c606

    assert isinstance(y_pred_knn, np.ndarray)
    assert isinstance(y_pred_rf, np.ndarray)
    assert isinstance(y_pred_svm, np.ndarray)

    assert divided_dataset[0]["test"].num_rows == len(y_pred_knn)
    assert divided_dataset[0]["test"].num_rows == len(y_pred_rf)
    assert divided_dataset[0]["test"].num_rows == len(y_pred_svm)


<<<<<<< HEAD
def test_not_fitted_model(split_dataset: DatasetDict, model_params: dict):
    rf = RandomForestClassifier(**model_params["rf"])
=======
def test_not_fitted_model(divided_dataset: Tuple[DatasetDict, DatasetDict]):
    rf = RandomForestClassifier()
>>>>>>> bc05c606

    with pytest.raises(NotFittedError):
        rf.predict(divided_dataset[0]["test"])


<<<<<<< HEAD
def test_save_and_load_model(split_dataset: DatasetDict, model_params: dict):
    svc_model = SVC(**model_params["svc"])
    svc_model.fit(split_dataset["train"])
=======
def test_save_and_load_model(divided_dataset: Tuple[DatasetDict, DatasetDict]):
    svc_model = SVC()
    svc_model.fit(divided_dataset[0]["train"], divided_dataset[1]["train"])
>>>>>>> bc05c606

    svc_model.save("tests/back/models/svm_model")
    loaded_model = SklearnLikeModel.load("tests/back/models/svm_model")

    y_pred_svm = loaded_model.predict(divided_dataset[0]["test"])

    assert isinstance(y_pred_svm, np.ndarray)
    assert divided_dataset[0]["test"].num_rows == len(y_pred_svm)

    os.remove("tests/back/models/svm_model")


def test_get_schema_from_model_class():
    models_schemas = [
        m.get_schema() for m in (KNeighborsClassifier, RandomForestClassifier, SVC)
    ]

    for model_schema in models_schemas:
        assert isinstance(model_schema, dict)
        assert "type" in model_schema
        assert model_schema["type"] == "object"
        assert "properties" in model_schema
        assert isinstance(model_schema["properties"], dict)<|MERGE_RESOLUTION|>--- conflicted
+++ resolved
@@ -65,7 +65,6 @@
     return divided_dataset
 
 
-<<<<<<< HEAD
 @pytest.fixture(scope="module", name="model_params")
 def fixture_model_params() -> dict:
     return {
@@ -97,27 +96,18 @@
     }
 
 
-def test_check_is_fitted(split_dataset: DatasetDict, model_params: dict):
+def test_check_is_fitted(
+    divided_dataset: Tuple[DatasetDict, DatasetDict], model_params: dict
+):
     knn_model = KNeighborsClassifier(**model_params["knn"])
-    knn_model.fit(split_dataset["train"])
-
-    rf_model = RandomForestClassifier(**model_params["rf"])
-    rf_model.fit(split_dataset["train"])
-
-    svc_model = SVC(**model_params["svc"])
-    svc_model.fit(split_dataset["train"])
-=======
-def test_check_is_fitted(divided_dataset: Tuple[DatasetDict, DatasetDict]):
-    knn_model = KNeighborsClassifier()
 
     knn_model.fit(divided_dataset[0]["train"], divided_dataset[1]["train"])
 
-    rf_model = RandomForestClassifier()
+    rf_model = RandomForestClassifier(**model_params["rf"])
     rf_model.fit(divided_dataset[0]["train"], divided_dataset[1]["train"])
 
-    svc_model = SVC()
+    svc_model = SVC(**model_params["svc"])
     svc_model.fit(divided_dataset[0]["train"], divided_dataset[1]["train"])
->>>>>>> bc05c606
 
     try:
         check_is_fitted(knn_model)
@@ -128,33 +118,20 @@
         pytest.fail(f"Unexpected error in test_fit_models_tabular: {repr(e)}")
 
 
-<<<<<<< HEAD
-def test_predict_tabular_models(split_dataset: DatasetDict, model_params: dict):
+def test_predict_tabular_models(
+    divided_dataset: Tuple[DatasetDict, DatasetDict], model_params: dict
+):
     knn_model = KNeighborsClassifier(**model_params["knn"])
-    knn_model.fit(split_dataset["train"])
-    y_pred_knn = knn_model.predict(split_dataset["test"])
-
-    rf_model = RandomForestClassifier(**model_params["rf"])
-    rf_model.fit(split_dataset["train"])
-    y_pred_rf = rf_model.predict(split_dataset["test"])
-
-    svc_model = SVC(**model_params["svc"])
-    svc_model.fit(split_dataset["train"])
-    y_pred_svm = svc_model.predict(split_dataset["test"])
-=======
-def test_predict_tabular_models(divided_dataset: Tuple[DatasetDict, DatasetDict]):
-    knn_model = KNeighborsClassifier()
     knn_model.fit(divided_dataset[0]["train"], divided_dataset[1]["train"])
     y_pred_knn = knn_model.predict(divided_dataset[0]["test"])
 
-    rf_model = RandomForestClassifier()
+    rf_model = RandomForestClassifier(**model_params["rf"])
     rf_model.fit(divided_dataset[0]["train"], divided_dataset[1]["train"])
     y_pred_rf = rf_model.predict(divided_dataset[0]["test"])
 
-    svc_model = SVC()
+    svc_model = SVC(**model_params["svc"])
     svc_model.fit(divided_dataset[0]["train"], divided_dataset[1]["train"])
     y_pred_svm = svc_model.predict(divided_dataset[0]["test"])
->>>>>>> bc05c606
 
     assert isinstance(y_pred_knn, np.ndarray)
     assert isinstance(y_pred_rf, np.ndarray)
@@ -165,27 +142,20 @@
     assert divided_dataset[0]["test"].num_rows == len(y_pred_svm)
 
 
-<<<<<<< HEAD
-def test_not_fitted_model(split_dataset: DatasetDict, model_params: dict):
+def test_not_fitted_model(
+    divided_dataset: Tuple[DatasetDict, DatasetDict], model_params: dict
+):
     rf = RandomForestClassifier(**model_params["rf"])
-=======
-def test_not_fitted_model(divided_dataset: Tuple[DatasetDict, DatasetDict]):
-    rf = RandomForestClassifier()
->>>>>>> bc05c606
 
     with pytest.raises(NotFittedError):
         rf.predict(divided_dataset[0]["test"])
 
 
-<<<<<<< HEAD
-def test_save_and_load_model(split_dataset: DatasetDict, model_params: dict):
+def test_save_and_load_model(
+    divided_dataset: Tuple[DatasetDict, DatasetDict], model_params: dict
+):
     svc_model = SVC(**model_params["svc"])
-    svc_model.fit(split_dataset["train"])
-=======
-def test_save_and_load_model(divided_dataset: Tuple[DatasetDict, DatasetDict]):
-    svc_model = SVC()
     svc_model.fit(divided_dataset[0]["train"], divided_dataset[1]["train"])
->>>>>>> bc05c606
 
     svc_model.save("tests/back/models/svm_model")
     loaded_model = SklearnLikeModel.load("tests/back/models/svm_model")
