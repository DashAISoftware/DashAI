import shutil

import pytest
from datasets import DatasetDict
from sklearn.exceptions import NotFittedError
from starlette.datastructures import Headers, UploadFile

from DashAI.back.dataloaders.classes.dataloader import to_dashai_dataset
from DashAI.back.dataloaders.classes.image_dataloader import ImageDataLoader
from DashAI.back.models.hugging_face.vit_transformer import ViTTransformer
from DashAI.back.tasks.image_classification_task import ImageClassificationTask


@pytest.fixture(scope="session", name="load_dashaidataset")
def fixture_load_dashaidataset():
    test_dataset_path = "tests/back/models/beans_dataset_small.zip"
    dataloader_test = ImageDataLoader()
    header = Headers({"Content-Type": "application/zip"})
    file = open(test_dataset_path, "rb")  # noqa: SIM115
    upload_file = UploadFile(filename=test_dataset_path, file=file, headers=header)
    datasetdict = dataloader_test.load_data(
        "tests/back/dataloaders/beans_dataset", file=upload_file
    )
    file.close()
    inputs_columns = ["image"]
    outputs_columns = ["label"]
    datasetdict = to_dashai_dataset(datasetdict, inputs_columns, outputs_columns)
    outputs_columns = datasetdict["train"].outputs_columns
    separate_datasetdict = dataloader_test.split_dataset(
        datasetdict,
        0.7,
        0.1,
        0.2,
        class_column=outputs_columns[0],
        stratify=True,
        seed=42,
    )

    image_task = ImageClassificationTask()
    separate_datasetdict = image_task.prepare_for_task(separate_datasetdict)
    image_task.validate_dataset_for_task(separate_datasetdict, "beans_dataset")

    yield separate_datasetdict
    shutil.rmtree("tests/back/tasks/beans_dataset", ignore_errors=True)


@pytest.fixture(scope="session", name="model_fit")
<<<<<<< HEAD
def image_class_model_fit(load_dashaidataset: DatasetDict):
    vit = ViTTransformer(num_train_epochs=1, per_device_train_batch_size=32)
=======
def image_class_model_fit_with_params(load_dashaidataset: DatasetDict):
    params = {"num_train_epochs": 1, "batch_size": 32, "device": "cpu"}
    vit = ViTTransformer(**params)
>>>>>>> ce881f5e
    vit.fit(load_dashaidataset["train"])
    return vit


def test_fitted_image_class_model(model_fit: ViTTransformer):
    assert model_fit.fitted is True


<<<<<<< HEAD
=======
def test_fitted_image_class_model_with_params(
    model_fit: ViTTransformer,
):
    assert model_fit.fitted is True


>>>>>>> ce881f5e
def test_predict_image_class_model(
    model_fit: ViTTransformer, load_dashaidataset: DatasetDict
):
    pred_vit = model_fit.predict(load_dashaidataset["test"])
    assert load_dashaidataset["test"].num_rows == len(pred_vit)


def test_not_fitted_image_class_model(load_dashaidataset: DatasetDict):
    params = {"num_train_epochs": 1, "batch_size": 32, "device": "cpu"}
    vit = ViTTransformer(**params)

    with pytest.raises(NotFittedError):
        vit.predict(load_dashaidataset["test"])


def test_save_and_load_model(
    model_fit: ViTTransformer, load_dashaidataset: DatasetDict
):
    model_fit.save("tests/back/models/vit_model")
    saved_model_vit = ViTTransformer.load("tests/back/models/vit_model")
    assert saved_model_vit.fitted is True
    pred_vit = saved_model_vit.predict(load_dashaidataset["test"])
    assert load_dashaidataset["test"].num_rows == len(pred_vit)
    shutil.rmtree("tests/back/models/vit_model", ignore_errors=True)


def test_get_schema_from_model():
    model_schema = ViTTransformer.get_schema()
    assert type(model_schema) is dict
    assert "type" in model_schema
    assert model_schema["type"] == "object"
    assert "properties" in model_schema
    assert type(model_schema["properties"]) is dict<|MERGE_RESOLUTION|>--- conflicted
+++ resolved
@@ -45,14 +45,9 @@
 
 
 @pytest.fixture(scope="session", name="model_fit")
-<<<<<<< HEAD
-def image_class_model_fit(load_dashaidataset: DatasetDict):
-    vit = ViTTransformer(num_train_epochs=1, per_device_train_batch_size=32)
-=======
 def image_class_model_fit_with_params(load_dashaidataset: DatasetDict):
     params = {"num_train_epochs": 1, "batch_size": 32, "device": "cpu"}
     vit = ViTTransformer(**params)
->>>>>>> ce881f5e
     vit.fit(load_dashaidataset["train"])
     return vit
 
@@ -61,15 +56,12 @@
     assert model_fit.fitted is True
 
 
-<<<<<<< HEAD
-=======
 def test_fitted_image_class_model_with_params(
     model_fit: ViTTransformer,
 ):
     assert model_fit.fitted is True
 
 
->>>>>>> ce881f5e
 def test_predict_image_class_model(
     model_fit: ViTTransformer, load_dashaidataset: DatasetDict
 ):
