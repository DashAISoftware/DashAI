import io
import os

import numpy as np
import pytest
from datasets import DatasetDict
from starlette.datastructures import UploadFile

<<<<<<< HEAD
from DashAI.back.dataloaders.classes.dataloader import to_dashai_dataset
=======
from DashAI.back.core.schema_fields.utils import fill_objects
from DashAI.back.dataloaders.classes.dashai_dataset import (
    select_columns,
    split_dataset,
    split_indexes,
    to_dashai_dataset,
)
>>>>>>> bc05c606
from DashAI.back.dataloaders.classes.json_dataloader import JSONDataLoader
from DashAI.back.models.scikit_learn.bow_text_classification_model import (
    BagOfWordsTextClassificationModel,
)
from DashAI.back.models.scikit_learn.sklearn_like_model import SklearnLikeModel


@pytest.fixture(scope="module", name="splited_dataset")
def splited_dataset_fixture():
    test_dataset_path = "tests/back/models/dummy_text.json"
    dataloader_test = JSONDataLoader()

    with open(test_dataset_path, "r") as file:
        json_binary = io.BytesIO(bytes(file.read(), encoding="utf8"))
        file = UploadFile(json_binary)

    datasetdict = dataloader_test.load_data(
        filepath_or_buffer=file,
        temp_path="tests/back/models",
        params={"data_key": "data"},
    )

    datasetdict = to_dashai_dataset(datasetdict)

    train_idx, test_idx, val_idx = split_indexes(
        total_rows=len(datasetdict["train"]),
        train_size=0.6,
        test_size=0.2,
        val_size=0.2,
    )

    splited_dataset = split_dataset(
        datasetdict["train"],
        train_indexes=train_idx,
        test_indexes=test_idx,
        val_indexes=val_idx,
    )

    x, y = select_columns(
        splited_dataset,
        ["text"],
        ["class"],
    )

    return (x, y)


@pytest.fixture(scope="module", name="model_params")
def model_params_fixture() -> dict:
    return {
        "tabular_classifier": {
            "component": "RandomForestClassifier",
            "params": {
                "n_estimators": 1,
                "max_depth": None,
                "min_samples_split": 2,
                "min_samples_leaf": 1,
                "max_leaf_nodes": None,
                "random_state": None,
            },
        },
        "ngram_min_n": 1,
        "ngram_max_n": 1,
    }


def test_predict_tabular_models(splited_dataset: DatasetDict, model_params: dict):
    x, y = splited_dataset
    bowtc_model = BagOfWordsTextClassificationModel(**model_params)
    bowtc_model.fit(x["train"], y["train"])

    y_pred_bowtcm = bowtc_model.predict(x["test"])

    assert isinstance(y_pred_bowtcm, np.ndarray)

    assert y["test"].num_rows == len(y_pred_bowtcm)


def test_save_and_load_model(splited_dataset: DatasetDict, model_params: dict):
    x, y = splited_dataset
    bowtc_model = BagOfWordsTextClassificationModel(**model_params)
    bowtc_model.fit(x["train"], y["train"])

    nwft_filename = "tests/back/models/nwft_model"
    bowtc_model.save(nwft_filename)
    loaded_model = SklearnLikeModel.load(nwft_filename)

    y_pred_bowtcm = loaded_model.predict(x["test"])

    assert isinstance(y_pred_bowtcm, np.ndarray)
    assert y["test"].num_rows == len(y_pred_bowtcm)

    os.remove(nwft_filename)


def test_get_schema_from_model_class():
    model_schema = BagOfWordsTextClassificationModel.get_schema()

    assert isinstance(model_schema, dict)
    assert "type" in model_schema
    assert model_schema["type"] == "object"
    assert "properties" in model_schema
    assert isinstance(model_schema["properties"], dict)
    assert {"tabular_classifier", "ngram_min_n", "ngram_max_n"} == model_schema[
        "properties"
    ].keys()
    assert model_schema["properties"]["tabular_classifier"]["type"] == "object"
    assert (
        model_schema["properties"]["tabular_classifier"]["parent"]
        == "TabularClassificationModel"
    )
    assert model_schema["properties"]["ngram_min_n"]["type"] == "integer"
    assert model_schema["properties"]["ngram_min_n"]["minimum"] == 1
    assert model_schema["properties"]["ngram_min_n"]["placeholder"] == 1
    assert model_schema["properties"]["ngram_max_n"]["type"] == "integer"
    assert model_schema["properties"]["ngram_max_n"]["minimum"] == 1
    assert model_schema["properties"]["ngram_max_n"]["placeholder"] == 1
    assert "required" in model_schema
    assert set(model_schema["required"]) == {
        "tabular_classifier",
        "ngram_min_n",
        "ngram_max_n",
    }<|MERGE_RESOLUTION|>--- conflicted
+++ resolved
@@ -6,17 +6,12 @@
 from datasets import DatasetDict
 from starlette.datastructures import UploadFile
 
-<<<<<<< HEAD
-from DashAI.back.dataloaders.classes.dataloader import to_dashai_dataset
-=======
-from DashAI.back.core.schema_fields.utils import fill_objects
 from DashAI.back.dataloaders.classes.dashai_dataset import (
     select_columns,
     split_dataset,
     split_indexes,
     to_dashai_dataset,
 )
->>>>>>> bc05c606
 from DashAI.back.dataloaders.classes.json_dataloader import JSONDataLoader
 from DashAI.back.models.scikit_learn.bow_text_classification_model import (
     BagOfWordsTextClassificationModel,
