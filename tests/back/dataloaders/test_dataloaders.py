import io

import pytest
from datasets import DatasetDict
from datasets.builder import DatasetGenerationError
from starlette.datastructures import UploadFile

from DashAI.back.dataloaders.classes.csv_dataloader import CSVDataLoader
from DashAI.back.dataloaders.classes.json_dataloader import JSONDataLoader


def test_csv_dataloader_to_dataset():
    test_dataset_path = "tests/back/dataloaders/iris.csv"
    dataloader_test = CSVDataLoader()
    params = {"separator": ","}

    with open(test_dataset_path, "r") as file:
        csv_data = file.read()
        csv_binary = io.BytesIO(bytes(csv_data, encoding="utf8"))
        file = UploadFile(csv_binary)

    dataset = dataloader_test.load_data("tests/back/dataloaders", params, file=file)
    assert isinstance(dataset, DatasetDict)


def test_json_dataloader_to_dataset():
    test_dataset_path = "tests/back/dataloaders/irisDataset.json"
    dataloader_test = JSONDataLoader()
    params = {"data_key": "data"}

    with open(test_dataset_path, "r") as file:
        json_data = file.read()
        json_binary = io.BytesIO(bytes(json_data, encoding="utf8"))
        file = UploadFile(json_binary)

    dataset = dataloader_test.load_data("tests/back/dataloaders", params, file=file)
    assert isinstance(dataset, DatasetDict)


def test_wrong_create_csv_dataloader():
    test_dataset_path = "tests/back/dataloaders/iris.csv"
    dataloader_test = CSVDataLoader()
    params = {"separato": ","}
    with open(test_dataset_path, "r") as file:
        csv_data = file.read()
        csv_binary = io.BytesIO(bytes(csv_data, encoding="utf8"))
        file = UploadFile(csv_binary)

    with pytest.raises(
        ValueError,
        match=r"Error loading CSV file: separator parameter was not provided.",
    ):
        dataloader_test.load_data("tests/back/dataloaders", params, file=file)


def test_wrong_create_json_dataloader():
    test_dataset_path = "tests/back/dataloaders/irisDataset.json"
    dataloader_test = JSONDataLoader()
    params = {"data_ke": "data"}
    with open(test_dataset_path, "r") as file:
        json_data = file.read()
        json_binary = io.BytesIO(bytes(json_data, encoding="utf8"))
        file = UploadFile(json_binary)
<<<<<<< HEAD

    with pytest.raises(
        ValueError,
        match=r"Error loading JSON file: data_key parameter was not provided.",
    ):
        dataloader_test.load_data("tests/back/dataloaders", params, file=file)


def test_wrong_path_create_csv_dataloader():
    test_dataset_path = "tests/back/dataloaders/iris_unexisted.csv"
    dataloader_test = CSVDataLoader()  # noqa: F841
    params = {"separator": ","}  # noqa: F841
    with pytest.raises(FileNotFoundError):
        with open(test_dataset_path, "r") as file:
            csv_data = file.read()  # noqa: F841


def test_wrong_path_create_json_dataloader():
    test_dataset_path = "tests/back/dataloaders/irisDatasetUnexisted.json"
    dataloader_test = JSONDataLoader()  # noqa: F841
    params = {"data_key": "data"}  # noqa: F841
    with pytest.raises(FileNotFoundError):
        with open(test_dataset_path, "r") as file:
            json_data = file.read()  # noqa: F841
=======

    with pytest.raises(
        ValueError,
        match=r"Error loading JSON file: data_key parameter was not provided.",
    ):
        dataloader_test.load_data("tests/back/dataloaders", params, file=file)
>>>>>>> 46b657ab


def test_invalidate_csv_dataloader():
    test_dataset_path = "tests/back/dataloaders/wrong_iris.csv"
    dataloader_test = CSVDataLoader()
    params = {"separator": ","}
<<<<<<< HEAD
=======

>>>>>>> 46b657ab
    with open(test_dataset_path, "r") as file:
        csv_data = file.read()
        csv_binary = io.BytesIO(bytes(csv_data, encoding="utf8"))
        file = UploadFile(csv_binary)
<<<<<<< HEAD
=======

>>>>>>> 46b657ab
    with pytest.raises(DatasetGenerationError):
        dataloader_test.load_data("tests/back/dataloaders", params, file=file)<|MERGE_RESOLUTION|>--- conflicted
+++ resolved
@@ -61,22 +61,12 @@
         json_data = file.read()
         json_binary = io.BytesIO(bytes(json_data, encoding="utf8"))
         file = UploadFile(json_binary)
-<<<<<<< HEAD
 
     with pytest.raises(
         ValueError,
         match=r"Error loading JSON file: data_key parameter was not provided.",
     ):
         dataloader_test.load_data("tests/back/dataloaders", params, file=file)
-
-
-def test_wrong_path_create_csv_dataloader():
-    test_dataset_path = "tests/back/dataloaders/iris_unexisted.csv"
-    dataloader_test = CSVDataLoader()  # noqa: F841
-    params = {"separator": ","}  # noqa: F841
-    with pytest.raises(FileNotFoundError):
-        with open(test_dataset_path, "r") as file:
-            csv_data = file.read()  # noqa: F841
 
 
 def test_wrong_path_create_json_dataloader():
@@ -86,31 +76,17 @@
     with pytest.raises(FileNotFoundError):
         with open(test_dataset_path, "r") as file:
             json_data = file.read()  # noqa: F841
-=======
-
-    with pytest.raises(
-        ValueError,
-        match=r"Error loading JSON file: data_key parameter was not provided.",
-    ):
-        dataloader_test.load_data("tests/back/dataloaders", params, file=file)
->>>>>>> 46b657ab
 
 
 def test_invalidate_csv_dataloader():
     test_dataset_path = "tests/back/dataloaders/wrong_iris.csv"
     dataloader_test = CSVDataLoader()
     params = {"separator": ","}
-<<<<<<< HEAD
-=======
 
->>>>>>> 46b657ab
     with open(test_dataset_path, "r") as file:
         csv_data = file.read()
         csv_binary = io.BytesIO(bytes(csv_data, encoding="utf8"))
         file = UploadFile(csv_binary)
-<<<<<<< HEAD
-=======
 
->>>>>>> 46b657ab
     with pytest.raises(DatasetGenerationError):
         dataloader_test.load_data("tests/back/dataloaders", params, file=file)