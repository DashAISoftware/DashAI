"""DashAI Dataset test suit module."""

<<<<<<< HEAD
# noqa: ERA001
=======
# ruff: noqa: ERA001
>>>>>>> ef1c3ed0
import io
import pathlib
import shutil
from typing import List

import datasets
import pytest
from datasets import DatasetDict
from pyarrow.lib import ArrowInvalid
from sklearn.datasets import load_iris
from starlette.datastructures import UploadFile

from DashAI.back.api.api_v1.schemas.datasets_params import ColumnSpecItemParams
from DashAI.back.dataloaders.classes.csv_dataloader import CSVDataLoader
from DashAI.back.dataloaders.classes.dashai_dataset import (
    DashAIDataset,
    get_column_names_from_indexes,
    load_dataset,
    save_dataset,
    select_columns,
    split_dataset,
    split_indexes,
    to_dashai_dataset,
    update_columns_spec,
    update_dataset_splits,
    validate_inputs_outputs,
)
from tests.back.test_datasets_generator import CSVTestDatasetGenerator


def _read_file_wrapper(dataset_path: pathlib.Path) -> UploadFile:
    """Read some file and simulate an upload by using UploadFile."""
    with open(dataset_path, "r") as file:
        loaded_bytes = file.read()
        bytes_buffer = io.BytesIO(bytes(loaded_bytes, encoding="utf8"))
        file = UploadFile(bytes_buffer)
    return file


@pytest.fixture(scope="module", autouse=True)
def _generate_test_dataset(test_datasets_path: pathlib.Path, random_state: int) -> None:
    """Generate the CSV test datasets."""

    df_iris = load_iris(return_X_y=False, as_frame=True)["frame"]  # type: ignore
    CSVTestDatasetGenerator(
        df=df_iris,
        dataset_name="iris",
        ouptut_path=test_datasets_path,
        random_state=random_state,
    )


@pytest.fixture(scope="module", autouse=True)
def _clean(test_path: pathlib.Path):
    """Clean the created datasets/dashai datasets created for test prupouses."""
    shutil.rmtree(test_path / "dataloaders/dashaidataset", ignore_errors=True)
    yield
    shutil.rmtree(test_path / "dataloaders/dashaidataset", ignore_errors=True)


@pytest.fixture(scope="module", name="test_datasetdict")
def load_test_datasetdict(test_datasets_path: pathlib.Path) -> DatasetDict:
    """Load a test datasetdict with the iris dataset."""
    test_dataset_path = test_datasets_path / "csv/iris/semicolon.csv"
    file = _read_file_wrapper(test_dataset_path)

    test_datasetdict = CSVDataLoader().load_data(
        filepath_or_buffer=file,
        temp_path="tests/back/dataloaders",
        params={"separator": ";"},
    )

    return test_datasetdict


# ----------------------------------------------------------------------------
# test validate_inputs_outputs


@pytest.mark.parametrize(
    ("input_columns", "output_columns", "match"),
    [
        # test case 1 - empty input cols
        (
            [],
            ["target"],
            r"Inputs and outputs columns lists to validate must not be empty",
        ),
        # test case 2 - extra output cols
        (
            [
                "sepal length (cm)",
                "sepal width (cm)",
                "petal length (cm)",
                "petal width (cm)",
            ],
            ["target", "sepal width (cm)"],
            (
                r"Inputs and outputs cannot have more elements than names. Number of "
                r"inputs: 4, number of outputs: 2, number of names: 5. "
            ),
        ),
        # test case 3 - non existant input col
        (
            [
                "unexistant_col",
                "sepal width (cm)",
                "petal length (cm)",
                "petal width (cm)",
            ],
            ["target"],
            (
                r"Inputs and outputs can only contain elements that exist in names. "
                r"Extra elements: unexistant_col"
            ),
        ),
    ],
    ids=[
        "test_validate_inputs_outputs_throws_error_for_empty_input_columns",
        "test_validate_inputs_outputs_throws_error_for_wrong_size_inputs_output_columns",
        "test_validate_inputs_outputs_throws_error_for_wrong_input_columns",
    ],
)
def test_validate_inputs_outputs_errors(
    test_datasetdict: DatasetDict, input_columns, output_columns, match
):
    """Test several validate_inputs_outputs cases."""
    with pytest.raises(
        ValueError,
        match=match,
    ):
        validate_inputs_outputs(
            datasetdict=test_datasetdict,
            inputs=input_columns,
            outputs=output_columns,
        )


@pytest.fixture(name="dashai_datasetdict")
def load_dashai_dataset(test_datasetdict):
    """Create the test dashai datasetdict."""
    # TODO: Test with a dataset with splits.
    loaded_dashai_datasetdict = to_dashai_dataset(test_datasetdict)
    return loaded_dashai_datasetdict


# ----------------------------------------------------------------------------
# test dataset sample


@pytest.mark.parametrize(
    ("method", "n_samples"),
    [
        ("head", 1),
        ("head", 10),
        ("head", 50),
        ("tail", 1),
        ("tail", 10),
        ("tail", 50),
        ("random", 1),
        ("random", 10),
        ("random", 50),
    ],
    ids=[
        "test_sample_dashaidataset_head_1",
        "test_sample_dashaidataset_head_10",
        "test_sample_dashaidataset_head_50",
        "test_sample_dashaidataset_tail_1",
        "test_sample_dashaidataset_tail_10",
        "test_sample_dashaidataset_tail_50",
        "test_sample_dashaidataset_random_1",
        "test_sample_dashaidataset_random_10",
        "test_sample_dashaidataset_random_50",
    ],
)
def test_sample_dashaidataset(dashai_datasetdict: list, method: str, n_samples: int):
    for split in dashai_datasetdict:
        dataset = dashai_datasetdict[split]

        sample = dataset.sample(n=n_samples, method=method)
        values = list(sample.values())
        len_sample = len(values[0])

        assert sample.keys() == dataset.features.keys()
        assert isinstance(sample, dict)
        assert all(len(item) == len_sample for item in values)

        if method == "head":
            assert sample == dataset[:n_samples]

        elif method == "tail":
            assert sample == dataset[-n_samples:]

        elif method == "random":
            for index in list(range(len_sample)):
                one_sample = {key: None for key in sample}
                for key in one_sample:
                    one_sample[key] = sample[key][index]
                assert any(one_sample == data for data in dataset)


# ----------------------------------------------------------------------------
# test change_columns_type


@pytest.mark.parametrize(
    ("col_types", "expected_exception", "match"),
    [
        # test case 1 - try to change the type of an unexistant col.
        (
            {"unexistant_col": "Categorical"},
            ValueError,
            (
                r"Error while changing column types: column 'unexistant_col' does not "
                r"exist in dataset."
            ),
        ),
        # test case 2 - try to change a col to an incompatible type.
        (
            {"sepal length (cm)": "Categorical"},
            ArrowInvalid,
            r"Float value .{2,5} was truncated converting to int64",
        ),
    ],
    ids=[
        "test_change_columns_type_raises_error_for_unexistant_col",
        "test_change_columns_type_raises_error_for_incompatible_type_casting",
    ],
)
def test_change_columns_type_errors(
    dashai_datasetdict: list, col_types, expected_exception, match
):
    for split in dashai_datasetdict:
        with pytest.raises(expected_exception, match=match):
            dashai_datasetdict[split].change_columns_type(col_types)


def test_dashai_datasetdict_change_columns_type_target_col_as_cat(
    dashai_datasetdict: DatasetDict,
):
    """Test target column casting to a Categorical (ClassLabel) type."""

    for split in dashai_datasetdict.values():
        original_features = split.features.copy()

        split = split.change_columns_type({"target": "Categorical"})
        new_features = split.features

        assert len(original_features) == len(new_features)

        assert original_features["target"].dtype == "int64"
        assert new_features["target"].dtype == "int64"

        # check the new types.
        assert isinstance(original_features["target"], datasets.features.Value)
        assert isinstance(new_features["target"], datasets.features.ClassLabel)

        # check that the rest of the features remain unmodified.
        for feature_name in original_features:
            if feature_name != "target":
                assert isinstance(
                    original_features[feature_name], datasets.features.Value
                )
                assert isinstance(new_features[feature_name], datasets.features.Value)
                assert original_features[feature_name] == new_features[feature_name]


# ----------------------------------------------------------------------------
# test split dataset


# TODO: Test invalid parameters (like split size of 0)
# TODO: Test split params, like seed, and shuffle.
# TODO: Test if it's possible to make a empty val split.
@pytest.mark.parametrize(
    ("train_size", "test_size", "val_size"),
    [
        (0.5, 0.25, 0.25),
        (0.7, 0.15, 0.15),
        (0.2, 0.75, 0.05),
    ],
)
def test_split_dataset(
    dashai_datasetdict: list,
    train_size: float,
    test_size: float,
    val_size: float,
):
    initial_dataset = dashai_datasetdict["train"]
    totals_rows = initial_dataset.num_rows
    train_indexes, test_indexes, val_indexes = split_indexes(
        total_rows=totals_rows,
        train_size=train_size,
        test_size=test_size,
        val_size=val_size,
    )

    assert totals_rows == len(train_indexes) + len(test_indexes) + len(val_indexes)

    # check empty splits intersections
    assert len(set(train_indexes).intersection(set(test_indexes))) == 0
    assert len(set(train_indexes).intersection(set(val_indexes))) == 0
    assert len(set(test_indexes).intersection(set(val_indexes))) == 0

    split_datasetdict = split_dataset(
        initial_dataset,
        train_indexes=train_indexes,
        test_indexes=test_indexes,
        val_indexes=val_indexes,
    )

    assert "train" in split_datasetdict
    assert "test" in split_datasetdict
    assert "validation" in split_datasetdict

    train_rows = split_datasetdict["train"].num_rows
    test_rows = split_datasetdict["test"].num_rows
    validation_rows = split_datasetdict["validation"].num_rows

    assert totals_rows == train_rows + test_rows + validation_rows


# ----------------------------------------------------------------------------
# fixture: split dashai datasetdict


@pytest.fixture(name="split_dashai_datasetdict")
def split_dashai_datasetdict(test_datasetdict: DatasetDict):
    datasetdict = to_dashai_dataset(test_datasetdict)

    total_rows = len(datasetdict["train"])
    train_indexes, test_indexes, val_indexes = split_indexes(
        total_rows=total_rows,
        train_size=0.7,
        test_size=0.1,
        val_size=0.2,
    )
    split_dashai_datasetdict = split_dataset(
        datasetdict["train"],
        train_indexes=train_indexes,
        test_indexes=test_indexes,
        val_indexes=val_indexes,
    )

    return split_dashai_datasetdict


# ----------------------------------------------------------------------------
# test get_column_names_from_indexes


@pytest.mark.parametrize(
    ("col_indexes", "col_names"),
    [
        (
            [1],
            ["sepal length (cm)"],
        ),
        (
            [5],
            ["target"],
        ),
        (
            [1, 3, 4],
            [
                "sepal length (cm)",
                "petal length (cm)",
                "petal width (cm)",
            ],
        ),
        (
            [1, 2, 3, 4, 5],
            [
                "sepal length (cm)",
                "sepal width (cm)",
                "petal length (cm)",
                "petal width (cm)",
                "target",
            ],
        ),
<<<<<<< HEAD
        # TODO: check this case. I guess that i shouldn't work because negative indexing.
=======
        # TODO: check this case. I guess that i shouldn't work because
        # negative indexing.
>>>>>>> ef1c3ed0
        (
            [0],
            ["target"],
        ),
    ],
)
def test_get_column_names_from_indexes(
    split_dashai_datasetdict,
    col_indexes: list,
    col_names: list,
):
    feature_names = get_column_names_from_indexes(
        split_dashai_datasetdict,
        col_indexes,
    )

    assert feature_names == col_names


def test_parse_columns_indices_throws_error_for_wrong_index(split_dashai_datasetdict):
    input_columns_indices = [1, 3, 6]

    with pytest.raises(
        ValueError,
        match=(
            r"The list of indices can only contain elements within the amount "
            r"of columns. Index 6 is greater than the total of columns."
        ),
    ):
        get_column_names_from_indexes(split_dashai_datasetdict, input_columns_indices)


# ----------------------------------------------------------------------------
# test select columns


@pytest.mark.parametrize(
    ("input_columns", "output_columns"),
    [
        (
            ["sepal length (cm)"],
            ["target"],
        ),
        (
            ["sepal length (cm)", "petal length (cm)", "petal width (cm)"],
            ["target"],
        ),
        (
            [
                "sepal length (cm)",
                "petal length (cm)",
                "sepal width (cm)",
                "petal width (cm)",
            ],
            ["target"],
        ),
        (
            ["sepal length (cm)", "petal length (cm)"],
            ["target", "petal width (cm)"],
        ),
    ],
    ids=[
        "test_select_columns_one_in_one_out",
        "test_select_columns_three_x_one_y",
        "test_select_columns_four_x_one_y",
        "test_select_columns_two_x_two_y",
    ],
)
def test_select_columns(
    split_dashai_datasetdict, input_columns: List[str], output_columns: List[str]
):
    expected_train_rows = split_dashai_datasetdict["train"].num_rows
    expected_validation_rows = split_dashai_datasetdict["validation"].num_rows
    expected_test_rows = split_dashai_datasetdict["test"].num_rows

    x, y = select_columns(
        dataset=split_dashai_datasetdict,
        input_columns=input_columns,
        output_columns=output_columns,
    )
    # check cols
    assert x["train"].column_names == input_columns
    assert x["test"].column_names == input_columns
    assert x["validation"].column_names == input_columns

    assert y["train"].column_names == output_columns
    assert y["test"].column_names == output_columns
    assert y["validation"].column_names == output_columns

    # check n of rows
    assert x["train"].num_rows == expected_train_rows
    assert x["validation"].num_rows == expected_validation_rows
    assert x["test"].num_rows == expected_test_rows

    assert y["train"].num_rows == expected_train_rows
    assert y["validation"].num_rows == expected_validation_rows
    assert y["test"].num_rows == expected_test_rows


# ----------------------------------------------------------------------------
# test load and save dashai datasets


# TODO: Test save with just train split.
def test_save_to_disk_and_load(
    split_dashai_datasetdict,
    test_path: pathlib.Path,
):
    initial_num_cols = split_dashai_datasetdict.num_columns
    initial_num_rows = split_dashai_datasetdict.num_rows
    feature_names = [
        "sepal length (cm)",
        "sepal width (cm)",
        "petal length (cm)",
        "petal width (cm)",
        "target",
    ]
    save_dataset(
        datasetdict=split_dashai_datasetdict,
        path=str(test_path / "dataloaders/dashaidataset/load_and_save_test"),
    )

    loaded_datasetdict = load_dataset(
        dataset_path=str(test_path / "dataloaders/dashaidataset/load_and_save_test")
    )
    assert isinstance(loaded_datasetdict, datasets.DatasetDict)

    assert list((loaded_datasetdict["train"].features).keys()) == feature_names
    assert list((loaded_datasetdict["test"].features).keys()) == feature_names
    assert list((loaded_datasetdict["validation"].features).keys()) == feature_names

    loaded_num_cols = loaded_datasetdict.num_columns
    loaded_num_rows = loaded_datasetdict.num_rows

    assert initial_num_cols == loaded_num_cols
    assert initial_num_rows == loaded_num_rows


@pytest.fixture(name="split_dashai_datasetdict_two_class_cols")
def split_dashai_datasetdict_two_class_cols(test_datasetdict):
    """A split DashAIDataset with two target columns."""

    test_df = test_datasetdict["train"].to_pandas()
    test_df["target_2"] = test_df["target"].copy()
    new_datasetdict = datasets.DatasetDict(
        {"train": datasets.Dataset.from_pandas(test_df)}
    )

    datasetdict = to_dashai_dataset(new_datasetdict)

    total_rows = len(datasetdict["train"])
    train_indexes, test_indexes, val_indexes = split_indexes(
        total_rows=total_rows,
        train_size=0.7,
        test_size=0.1,
        val_size=0.2,
    )
    split_dashai_datasetdict = split_dataset(
        datasetdict["train"],
        train_indexes=train_indexes,
        test_indexes=test_indexes,
        val_indexes=val_indexes,
    )

    return split_dashai_datasetdict


# ----------------------------------------------------------------------------
# test update columns spec on disk


@pytest.mark.parametrize(
    ("dashai_datasetdict_fixture", "new_cols_specs"),
    [
        # test case 1 - change features to strings
        (
            "split_dashai_datasetdict",
            {
                "sepal length (cm)": ColumnSpecItemParams(type="Value", dtype="string"),
                "sepal width (cm)": ColumnSpecItemParams(type="Value", dtype="float64"),
                "petal length (cm)": ColumnSpecItemParams(type="Value", dtype="string"),
                "petal width (cm)": ColumnSpecItemParams(type="Value", dtype="float64"),
                "target": ColumnSpecItemParams(type="Value", dtype="string"),
            },
        ),
        # test case 2 - change target to classlabel
        (
            "split_dashai_datasetdict",
            {
                "sepal length (cm)": ColumnSpecItemParams(type="Value", dtype="string"),
                "sepal width (cm)": ColumnSpecItemParams(type="Value", dtype="float64"),
                "petal length (cm)": ColumnSpecItemParams(type="Value", dtype="string"),
                "petal width (cm)": ColumnSpecItemParams(type="Value", dtype="float64"),
                "target": ColumnSpecItemParams(type="ClassLabel", dtype="int64"),
            },
        ),
        # test case 3- change two cols to classlabel.
        (
            "split_dashai_datasetdict_two_class_cols",
            {
                "sepal length (cm)": ColumnSpecItemParams(type="Value", dtype="string"),
                "sepal width (cm)": ColumnSpecItemParams(type="Value", dtype="float64"),
                "petal length (cm)": ColumnSpecItemParams(type="Value", dtype="string"),
                "petal width (cm)": ColumnSpecItemParams(type="Value", dtype="float64"),
                "target": ColumnSpecItemParams(type="ClassLabel", dtype="int64"),
                "target_2": ColumnSpecItemParams(type="ClassLabel", dtype="int64"),
            },
        ),
    ],
    ids=[
        "test_update_columns_spec_change_value_types",
        "test_update_columns_spec_change_target_to_classlabel",
        "test_update_columns_spec_change_two_cols_to_classlabel",
    ],
)
def test_update_columns_spec_on_disk(
    dashai_datasetdict_fixture: str,
    new_cols_specs: dict,
    request: pytest.FixtureRequest,
    test_path: pathlib.Path,
):
    dashai_datasetdict = request.getfixturevalue(dashai_datasetdict_fixture)
    save_dataset(
        dashai_datasetdict,
        test_path / "dataloaders/dashaidataset/update_col_specs",
    )
    updated_dataset = update_columns_spec(
        str(test_path / "dataloaders/dashaidataset/update_col_specs"),
        columns=new_cols_specs,
    )

    updated_features = updated_dataset["train"].features
    assert list(updated_features.keys()) == list(new_cols_specs.keys())

    for col_name in new_cols_specs:
        assert new_cols_specs[col_name].type == updated_features[col_name]._type
        assert new_cols_specs[col_name].dtype == updated_features[col_name].dtype


# This test is not working with the current version of datasets.
# Check in the future if it is required or not with the new type definitions.
# def test_update_columns_spec_unsupported_input(
#     split_dashai_datasetdict,
#     test_path: pathlib.Path,
# ):
#     new_cols_specs = {
#         "sepal length (cm)": ColumnSpecItemParams(type="Value", dtype="string"),
#         "sepal width (cm)": ColumnSpecItemParams(type="Value", dtype="bool"),
#         "petal length (cm)": ColumnSpecItemParams(type="Value", dtype="string"),
#         "petal width (cm)": ColumnSpecItemParams(type="Value", dtype="float64"),
#         "target": ColumnSpecItemParams(type="Value", dtype="string"),
#     }

#     save_dataset(
#         split_dashai_datasetdict,
<<<<<<< HEAD
#         str(test_path / "dataloaders/dashaidataset/update_col_specs_unsupported_input"),
=======
#         str(test_path
#              / "dataloaders/dashaidataset/update_col_specs_unsupported_input"),
>>>>>>> ef1c3ed0
#     )
#     with pytest.raises(
#         ValueError,
#         match=("Error while trying to cast the columns"),
#     ):
#         update_columns_spec(
#             str(
#                 test_path
#                 / "dataloaders/dashaidataset/update_col_specs_unsupported_input"
#             ),
#             new_cols_specs,
#         )


@pytest.fixture(name="test_dataset_petal_width_dropped")
def prepare_iris_petal_width_dropped_dataset(test_datasetdict):
    new_dataset = DashAIDataset(
        datasets.Dataset.from_pandas(
            test_datasetdict["train"].to_pandas().drop(columns={"petal width (cm)"})
        ).data
    )

    return to_dashai_dataset(datasets.DatasetDict({"train": new_dataset}))


def test_remove_columns(
    test_datasetdict,
    test_dataset_petal_width_dropped,
):
    train_split: DashAIDataset = test_datasetdict["train"]
    train_dropped_split: DashAIDataset = test_dataset_petal_width_dropped["train"]

    # The datasets we use must be different
    assert train_split.column_names != train_dropped_split.column_names

    # Remove column from dataset
    train_split = train_split.remove_columns("petal width (cm)")

    assert "petal width (cm)" not in train_split
    assert len(train_split) == len(train_dropped_split)

    for column_name in train_dropped_split.column_names:
        assert train_split[column_name] == train_dropped_split[column_name]

    assert train_split.features == train_dropped_split.features


def test_update_splits_by_percentage(split_dashai_datasetdict):
    n = (
        len(split_dashai_datasetdict["train"])
        + len(split_dashai_datasetdict["test"])
        + len(split_dashai_datasetdict["validation"])
    )
    new_splits = {"train": 0.5, "test": 0.3, "validation": 0.2}

    new_dataset = update_dataset_splits(
        split_dashai_datasetdict,
        new_splits=new_splits,
        is_random=True,
    )

    assert len(new_dataset["train"]) == n * 0.5
    assert len(new_dataset["test"]) == n * 0.3
    assert len(new_dataset["validation"]) == n * 0.2


def test_update_splits_by_specific_rows(split_dashai_datasetdict):
    train_indexes = list(range(100))
    test_indexes = list(range(100, 130))
    val_indexes = list(range(130, 150))
    new_splits = {
        "train": train_indexes,
        "test": test_indexes,
        "validation": val_indexes,
    }

    new_dataset = update_dataset_splits(
        split_dashai_datasetdict,
        new_splits=new_splits,
        is_random=False,
    )

    assert len(new_dataset["train"]) == 100
    assert len(new_dataset["test"]) == 30
    assert len(new_dataset["validation"]) == 20<|MERGE_RESOLUTION|>--- conflicted
+++ resolved
@@ -1,10 +1,6 @@
 """DashAI Dataset test suit module."""
 
-<<<<<<< HEAD
-# noqa: ERA001
-=======
 # ruff: noqa: ERA001
->>>>>>> ef1c3ed0
 import io
 import pathlib
 import shutil
@@ -385,12 +381,8 @@
                 "target",
             ],
         ),
-<<<<<<< HEAD
-        # TODO: check this case. I guess that i shouldn't work because negative indexing.
-=======
         # TODO: check this case. I guess that i shouldn't work because
         # negative indexing.
->>>>>>> ef1c3ed0
         (
             [0],
             ["target"],
@@ -646,12 +638,8 @@
 
 #     save_dataset(
 #         split_dashai_datasetdict,
-<<<<<<< HEAD
-#         str(test_path / "dataloaders/dashaidataset/update_col_specs_unsupported_input"),
-=======
 #         str(test_path
 #              / "dataloaders/dashaidataset/update_col_specs_unsupported_input"),
->>>>>>> ef1c3ed0
 #     )
 #     with pytest.raises(
 #         ValueError,
