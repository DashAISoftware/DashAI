import io
import shutil

import pytest
from datasets import DatasetDict
from pyarrow.lib import ArrowInvalid
from starlette.datastructures import UploadFile

from DashAI.back.dataloaders.classes.csv_dataloader import CSVDataLoader
from DashAI.back.dataloaders.classes.dashai_dataset import load_dataset, save_dataset
from DashAI.back.dataloaders.classes.dataloader import to_dashai_dataset


@pytest.fixture(scope="module", name="dataset_created")
def fixture_dataset():
    # Create DatasetDict from csv
    test_dataset_path = "tests/back/dataloaders/iris.csv"
    dataloader_test = CSVDataLoader()
    params = {"separator": ","}
    with open(test_dataset_path, "r") as file:
        csv_data = file.read()
    csv_binary = io.BytesIO(bytes(csv_data, encoding="utf8"))
    file = UploadFile(csv_binary)
    datasetdict = dataloader_test.load_data("tests/back/dataloaders", params, file=file)
    return datasetdict


def test_inputs_outputs_columns(dataset_created: DatasetDict):
    inputs_columns = ["SepalLengthCm", "SepalWidthCm", "PetalLengthCm", "PetalWidthCm"]
    outputs_columns = ["Species"]
    datasetdict = to_dashai_dataset(dataset_created, inputs_columns, outputs_columns)
    assert datasetdict["train"].inputs_columns == inputs_columns
    assert datasetdict["train"].outputs_columns == outputs_columns


def test_wrong_size_inputs_outputs_columns(dataset_created: DatasetDict):
    inputs_columns = [
        "SepalLengthCm",
        "SepalWidthCm",
        "PetalLengthCm",
        "PetalWidthCm",
    ]
    outputs_columns = ["Species", "SepalWidthCm"]
    with pytest.raises(
        ValueError,
        match=(
            r"Inputs and outputs cannot have more elements than names. Number of "
            r"inputs: 4, number of outputs: 2, number of names: 5. "
        ),
    ):
        to_dashai_dataset(dataset_created, inputs_columns, outputs_columns)


def test_undefined_inputs_outputs_columns(dataset_created: DatasetDict):
    inputs_columns = ["SepalLengthCm", "SepalWidthCm", "PetalWidthCm"]
    outputs_columns = ["Species"]
    with pytest.raises(
        ValueError,
        match=(
            r"The union of the elements of inputs and outputs list must be equal "
            r"to elements in the list of names."
        ),
    ):
        to_dashai_dataset(dataset_created, inputs_columns, outputs_columns)


def test_wrong_name_outputs_columns(dataset_created: DatasetDict):
    inputs_columns = ["Sepal", "SepalWidthCm", "PetalLengthCm", "PetalWidthCm"]
    outputs_columns = ["Species"]
    with pytest.raises(
        ValueError,
        match=r"Inputs and outputs can only contain elements that exist in names.",
    ):
        to_dashai_dataset(dataset_created, inputs_columns, outputs_columns)


@pytest.fixture(scope="module", name="dashaidataset_created")
def fixture_dashaidataset():
    test_dataset_path = "tests/back/dataloaders/iris.csv"
    dataloader_test = CSVDataLoader()
    params = {"separator": ","}

    with open(test_dataset_path, "r") as file:
        csv_data = file.read()

    csv_binary = io.BytesIO(bytes(csv_data, encoding="utf8"))
    file = UploadFile(csv_binary)
    datasetdict = dataloader_test.load_data("tests/back/dataloaders", params, file=file)
    inputs_columns = ["SepalLengthCm", "SepalWidthCm", "PetalLengthCm", "PetalWidthCm"]
    outputs_columns = ["Species"]

    datasetdict = to_dashai_dataset(datasetdict, inputs_columns, outputs_columns)

    return [datasetdict, dataloader_test]


<<<<<<< HEAD
def test_wrong_name_column(dashaidataset_created: list):
    col_types = {"Speci": "Categorical"}

    for split in dashaidataset_created[0]:
=======
def test_wrong_name_column(datasetdashai_created: list):
    col_types = {"Speci": "Categorical"}

    for split in datasetdashai_created[0]:
>>>>>>> 46b657ab
        with pytest.raises(
            ValueError,
            match=(
                r"Error while changing column types: column 'Speci' does not "
                r"exist in dataset."
            ),
        ):
<<<<<<< HEAD
            dashaidataset_created[0][split] = dashaidataset_created[0][
                split
            ].change_columns_type(col_types)

=======
            datasetdashai_created[0][split] = datasetdashai_created[0][
                split
            ].change_columns_type(col_types)
>>>>>>> 46b657ab

def test_wrong_type_column(dashaidataset_created: list):
    col_types = {"Species": "Numerical"}

<<<<<<< HEAD
    for split in dashaidataset_created[0]:
        with pytest.raises(ArrowInvalid):
            dashaidataset_created[0][split] = dashaidataset_created[0][
=======
def test_wrong_type_column(datasetdashai_created: list):
    col_types = {"Species": "Numerical"}

    for split in datasetdashai_created[0]:
        with pytest.raises(ArrowInvalid):
            datasetdashai_created[0][split] = datasetdashai_created[0][
>>>>>>> 46b657ab
                split
            ].change_columns_type(col_types)


<<<<<<< HEAD
def test_dashaidataset_after_cast(dashaidataset_created: DatasetDict):
    inputs_columns = dashaidataset_created[0]["train"].inputs_columns
    col_types = {"Species": "Categorical"}
    for split in dashaidataset_created[0]:
        dashaidataset_created[0][split] = dashaidataset_created[0][
            split
        ].change_columns_type(col_types)
    assert dashaidataset_created[0]["train"].inputs_columns == inputs_columns
=======
def test_datasetdashai_after_cast(datasetdashai_created: DatasetDict):
    inputs_columns = datasetdashai_created[0]["train"].inputs_columns
    col_types = {"Species": "Categorical"}

    for split in datasetdashai_created[0]:
        datasetdashai_created[0][split] = datasetdashai_created[0][
            split
        ].change_columns_type(col_types)
    assert datasetdashai_created[0]["train"].inputs_columns == inputs_columns
>>>>>>> 46b657ab


def test_split_dataset(dashaidataset_created: list):
    inputs_columns = dashaidataset_created[0]["train"].inputs_columns
    outputs_columns = dashaidataset_created[0]["train"].outputs_columns
    totals_rows = dashaidataset_created[0]["train"].num_rows
    separate_datasetdict = dashaidataset_created[1].split_dataset(
        dashaidataset_created[0], 0.7, 0.1, 0.2, class_column=outputs_columns[0]
    )

    train_rows = separate_datasetdict["train"].num_rows
    test_rows = separate_datasetdict["test"].num_rows
    validation_rows = separate_datasetdict["validation"].num_rows
    assert separate_datasetdict["train"].inputs_columns == inputs_columns
    assert separate_datasetdict["test"].inputs_columns == inputs_columns
    assert separate_datasetdict["validation"].inputs_columns == inputs_columns
    assert separate_datasetdict["train"].outputs_columns == outputs_columns
    assert separate_datasetdict["test"].outputs_columns == outputs_columns
    assert separate_datasetdict["validation"].outputs_columns == outputs_columns
    assert totals_rows == train_rows + test_rows + validation_rows


def separate_dashaidataset():
    test_dataset_path = "tests/back/dataloaders/iris.csv"
    dataloader_test = CSVDataLoader()
    params = {"separator": ","}
    with open(test_dataset_path, "r") as file:
        csv_data = file.read()
    csv_binary = io.BytesIO(bytes(csv_data, encoding="utf8"))
    file = UploadFile(csv_binary)
    datasetdict = dataloader_test.load_data("tests/back/dataloaders", params, file=file)
    inputs_columns = ["SepalLengthCm", "SepalWidthCm", "PetalLengthCm", "PetalWidthCm"]
    outputs_columns = ["Species"]
    datasetdict = to_dashai_dataset(datasetdict, inputs_columns, outputs_columns)
    outputs_columns = datasetdict["train"].outputs_columns
    separate_datasetdict = dataloader_test.split_dataset(
        datasetdict, 0.7, 0.1, 0.2, class_column=outputs_columns[0]
    )

    return separate_datasetdict


def test_save_to_disk_and_load():
    separate_dataset = separate_dashaidataset()
    inputs_columns = separate_dataset["train"].inputs_columns
    outputs_columns = separate_dataset["train"].outputs_columns

    save_dataset(separate_dataset, "tests/back/dataloaders/dashaidataset")
    dashai_datasetdict = load_dataset("tests/back/dataloaders/dashaidataset")
    shutil.rmtree("tests/back/dataloaders/dashaidataset", ignore_errors=True)

    assert dashai_datasetdict["train"].inputs_columns == inputs_columns
    assert dashai_datasetdict["test"].inputs_columns == inputs_columns
    assert dashai_datasetdict["validation"].inputs_columns == inputs_columns
    assert dashai_datasetdict["train"].outputs_columns == outputs_columns
    assert dashai_datasetdict["validation"].outputs_columns == outputs_columns
    assert dashai_datasetdict["test"].outputs_columns == outputs_columns<|MERGE_RESOLUTION|>--- conflicted
+++ resolved
@@ -22,7 +22,7 @@
     csv_binary = io.BytesIO(bytes(csv_data, encoding="utf8"))
     file = UploadFile(csv_binary)
     datasetdict = dataloader_test.load_data("tests/back/dataloaders", params, file=file)
-    return datasetdict
+    yield datasetdict
 
 
 def test_inputs_outputs_columns(dataset_created: DatasetDict):
@@ -94,17 +94,10 @@
     return [datasetdict, dataloader_test]
 
 
-<<<<<<< HEAD
 def test_wrong_name_column(dashaidataset_created: list):
     col_types = {"Speci": "Categorical"}
 
     for split in dashaidataset_created[0]:
-=======
-def test_wrong_name_column(datasetdashai_created: list):
-    col_types = {"Speci": "Categorical"}
-
-    for split in datasetdashai_created[0]:
->>>>>>> 46b657ab
         with pytest.raises(
             ValueError,
             match=(
@@ -112,37 +105,21 @@
                 r"exist in dataset."
             ),
         ):
-<<<<<<< HEAD
             dashaidataset_created[0][split] = dashaidataset_created[0][
                 split
             ].change_columns_type(col_types)
 
-=======
-            datasetdashai_created[0][split] = datasetdashai_created[0][
-                split
-            ].change_columns_type(col_types)
->>>>>>> 46b657ab
 
 def test_wrong_type_column(dashaidataset_created: list):
     col_types = {"Species": "Numerical"}
 
-<<<<<<< HEAD
     for split in dashaidataset_created[0]:
         with pytest.raises(ArrowInvalid):
             dashaidataset_created[0][split] = dashaidataset_created[0][
-=======
-def test_wrong_type_column(datasetdashai_created: list):
-    col_types = {"Species": "Numerical"}
-
-    for split in datasetdashai_created[0]:
-        with pytest.raises(ArrowInvalid):
-            datasetdashai_created[0][split] = datasetdashai_created[0][
->>>>>>> 46b657ab
                 split
             ].change_columns_type(col_types)
 
 
-<<<<<<< HEAD
 def test_dashaidataset_after_cast(dashaidataset_created: DatasetDict):
     inputs_columns = dashaidataset_created[0]["train"].inputs_columns
     col_types = {"Species": "Categorical"}
@@ -151,17 +128,6 @@
             split
         ].change_columns_type(col_types)
     assert dashaidataset_created[0]["train"].inputs_columns == inputs_columns
-=======
-def test_datasetdashai_after_cast(datasetdashai_created: DatasetDict):
-    inputs_columns = datasetdashai_created[0]["train"].inputs_columns
-    col_types = {"Species": "Categorical"}
-
-    for split in datasetdashai_created[0]:
-        datasetdashai_created[0][split] = datasetdashai_created[0][
-            split
-        ].change_columns_type(col_types)
-    assert datasetdashai_created[0]["train"].inputs_columns == inputs_columns
->>>>>>> 46b657ab
 
 
 def test_split_dataset(dashaidataset_created: list):
