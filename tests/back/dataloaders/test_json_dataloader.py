--- conflicted
+++ resolved
@@ -85,13 +85,8 @@
         nrows: int,
         ncols: int,
     ) -> None:
-<<<<<<< HEAD
-        super().test_load_data_from_file(
-            dataset_path=test_datasets_path / self.data_type_name / dataset_path,
-=======
         super()._test_load_data_from_file(
-            dataset_path=dataset_path,
->>>>>>> b0f8ff9a
+            dataset_path=test_datasets_path / self.data_type_name / dataset_path,
             params=params,
             nrows=nrows,
             ncols=ncols,
@@ -133,13 +128,8 @@
         val_nrows: int,
         ncols: int,
     ):
-<<<<<<< HEAD
-        super().test_load_data_from_zip(
-            dataset_path=test_datasets_path / self.data_type_name / dataset_path,
-=======
         super()._test_load_data_from_zip(
-            dataset_path=dataset_path,
->>>>>>> b0f8ff9a
+            dataset_path=test_datasets_path / self.data_type_name / dataset_path,
             params=params,
             train_nrows=train_nrows,
             test_nrows=test_nrows,
@@ -179,13 +169,8 @@
         params: Dict[str, Any],
         expected_error_msg: str,
     ):
-<<<<<<< HEAD
-        super().test_dataloader_with_missing_required_params(
-            dataset_path=test_datasets_path / self.data_type_name / dataset_path,
-=======
         super()._test_dataloader_with_missing_required_params(
-            dataset_path=dataset_path,
->>>>>>> b0f8ff9a
+            dataset_path=test_datasets_path / self.data_type_name / dataset_path,
             params=params,
             expected_error_msg=expected_error_msg,
         )
@@ -209,12 +194,7 @@
         dataset_path: str,
         params: Dict[str, Any],
     ):
-<<<<<<< HEAD
-        super().test_dataloader_try_to_load_a_invalid_datasets(
-            dataset_path=test_datasets_path / self.data_type_name / dataset_path,
-=======
         super()._test_dataloader_try_to_load_a_invalid_datasets(
-            dataset_path=dataset_path,
->>>>>>> b0f8ff9a
+            dataset_path=test_datasets_path / self.data_type_name / dataset_path,
             params=params,
         )