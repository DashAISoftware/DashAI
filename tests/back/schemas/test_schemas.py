from abc import ABCMeta
from typing import Final, List

import pytest
from pydantic import ValidationError

from DashAI.back.config_object import ConfigObject
from DashAI.back.core.schema_fields import (
    BaseSchema,
    bool_field,
    component_field,
    float_field,
    int_field,
    none_type,
    schema_field,
    string_field,
    union_type,
)
from DashAI.back.dependencies.registry.component_registry import ComponentRegistry


class DummyBaseComponent(ConfigObject, metaclass=ABCMeta):
    """Dummy class representing a component"""

    TYPE: Final[str] = "Component"


class DummyComponent(DummyBaseComponent):
    pass


class DummyBaseConfigComponent(ConfigObject, metaclass=ABCMeta):
    """Dummy base class for configurable components"""

    TYPE: Final[str] = "ConfigComponent"


class DummyParamComponentSchema(BaseSchema):
    comp: schema_field(
        component_field(parent="DummyBaseComponent"), placeholder={}, description=""
    )  # type: ignore
    integer: schema_field(int_field(), placeholder=1, description="")  # type: ignore


class DummyParamComponent(DummyBaseConfigComponent):
    """A configurable component that has another component as param."""

    SCHEMA = DummyParamComponentSchema

    def __init__(self, **kwargs):
        kwargs = self.validate_and_transform(kwargs)
        assert isinstance(kwargs["comp"], DummyBaseComponent)
        assert type(kwargs["integer"]) is int


class NormalSchema(BaseSchema):
    """Normal Schema for NormalParamComponent"""

    integer: schema_field(
        int_field(le=2, ge=2), placeholder=2, description=""
    )  # type: ignore
    string: schema_field(
        string_field(enum=["foo", "bar"]), placeholder="foo", description=""
    )  # type: ignore
    number: schema_field(
        float_field(gt=0.0), placeholder=5e-5, description=""
    )  # type: ignore
    boolean: schema_field(
        bool_field(), placeholder=True, description=""
    )  # type: ignore
    obj: schema_field(
        component_field(parent="DummyBaseConfigComponent"),
        placeholder={"component": "DummyParamComponent", "params": {}},
        description="",
    )  # type: ignore


class NormalParamComponent(DummyBaseConfigComponent):
    """A configurable component with normal params"""

    SCHEMA = NormalSchema

    def __init__(self, **kwargs) -> None:
        kwargs = self.validate_and_transform(kwargs)
        assert type(kwargs["integer"]) is int
        assert type(kwargs["string"]) is str
        assert type(kwargs["number"]) is float
        assert isinstance(kwargs["obj"], DummyBaseConfigComponent)


class NullSchema(BaseSchema):
    nullable_int: schema_field(
        none_type(int_field()), placeholder=1, description=""
    )  # type: ignore
    nullable_str: schema_field(
        none_type(string_field(enum=[""])), placeholder="", description=""
    )  # type: ignore
    nullable_obj: schema_field(
        none_type(component_field(parent="DummyBaseComponent")),
        placeholder={},
        description="",
    )  # type: ignore


class NullParamComponent(DummyBaseConfigComponent):
    """A configurable component with nullable params"""

    SCHEMA = NullSchema

    def __init__(self, **kwargs):
        kwargs = self.validate_and_transform(kwargs)
        assert kwargs["nullable_int"] is None or type(kwargs["nullable_int"]) is int
        assert kwargs["nullable_str"] is None or type(kwargs["nullable_str"]) is str
        assert kwargs["nullable_obj"] is None or isinstance(
            kwargs["nullable_obj"], DummyBaseComponent
        )


class UnionSchema(BaseSchema):
    """Union Schema for UnionParamComponent"""

    int_str: schema_field(
        union_type(int_field(), string_field(enum=["foo"])),
        placeholder=1,
        description="",
    )  # type: ignore
    int_obj: schema_field(
        union_type(int_field(), component_field(parent="DummyBaseComponent")),
        placeholder=1,
        description="",
    )  # type: ignore


class UnionParamComponent(DummyBaseConfigComponent):
    """A configurable component with union params"""

    SCHEMA = UnionSchema

    def __init__(self, **kwargs):
        kwargs = self.validate_and_transform(kwargs)
        assert type(kwargs["int_str"]) is int or type(kwargs["int_str"]) is str
        assert type(kwargs["int_obj"]) is int or isinstance(
            kwargs["int_obj"], DummyBaseComponent
        )


@pytest.fixture(scope="module", autouse=True, name="test_registry")
def setup_test_registry(client):
    """Setup a test registry with test task, dataloader and model components."""
    container = client.app.container

    test_registry = ComponentRegistry(
        initial_components=[
            DummyBaseComponent,
            DummyComponent,
            DummyBaseConfigComponent,
            DummyParamComponent,
            NormalParamComponent,
            NullParamComponent,
            UnionParamComponent,
        ]
    )

    with container.component_registry.override(test_registry):
        yield test_registry


<<<<<<< HEAD
@pytest.fixture(scope="module", name="valid_normal_params")
def fixture_valid_normal_params() -> dict:
=======
def test_normal_json_schema():
    json_schema = NormalSchema.model_json_schema()
    assert set(json_schema.keys()) == {
        "description",
        "properties",
        "required",
        "title",
        "type",
    }
    assert type(json_schema["description"]) is str
    assert type(json_schema["properties"]) is dict
    assert set(json_schema["properties"].keys()) == {
        "integer",
        "string",
        "number",
        "boolean",
        "obj",
    }
    assert json_schema["properties"]["integer"]["type"] == "integer"
    assert json_schema["properties"]["integer"]["placeholder"] == 2
    assert json_schema["properties"]["integer"]["maximum"] == 2
    assert json_schema["properties"]["integer"]["minimum"] == 2
    assert json_schema["properties"]["string"]["type"] == "string"
    assert json_schema["properties"]["string"]["placeholder"] == "foo"
    assert json_schema["properties"]["string"]["enum"] == ["foo", "bar"]
    assert json_schema["properties"]["number"]["type"] == "number"
    assert json_schema["properties"]["number"]["placeholder"] == 5e-5
    assert json_schema["properties"]["number"]["exclusiveMinimum"] == 0.0
    assert json_schema["properties"]["boolean"]["type"] == "boolean"
    assert json_schema["properties"]["boolean"]["placeholder"] is True

    assert set(json_schema["properties"]["obj"].keys()) == {
        "description",
        "parent",
        "placeholder",
        "properties",
        "required",
        "title",
        "type",
    }
    assert type(json_schema["properties"]["obj"]["properties"]) is dict
    assert json_schema["properties"]["obj"]["parent"] == "DummyBaseConfigComponent"
    assert json_schema["properties"]["obj"]["placeholder"] == {
        "component": "DummyParamComponent",
        "params": {},
    }
    assert set(json_schema["properties"]["obj"]["properties"]) == {
        "component",
        "params",
    }
    assert (
        json_schema["properties"]["obj"]["properties"]["component"]["type"] == "string"
    )
    assert json_schema["properties"]["obj"]["properties"]["params"]["type"] == "object"
    assert set(json_schema["properties"]["obj"]["required"]) == {"component", "params"}
    assert json_schema["properties"]["obj"]["title"] == "Obj"
    assert json_schema["properties"]["obj"]["type"] == "object"

    assert set(json_schema["required"]) == {
        "integer",
        "string",
        "number",
        "boolean",
        "obj",
    }
    assert json_schema["title"] == "NormalSchema"
    assert json_schema["type"] == "object"


def test_union_json_schema():
    json_schema = UnionSchema.model_json_schema()
    assert set(json_schema.keys()) == {
        "description",
        "properties",
        "required",
        "title",
        "type",
    }
    assert type(json_schema["description"]) is str
    assert type(json_schema["properties"]) is dict
    assert set(json_schema["properties"].keys()) == {"int_str", "int_obj"}

    assert "anyOf" in json_schema["properties"]["int_str"]
    assert len(json_schema["properties"]["int_str"]["anyOf"]) == 2
    assert json_schema["properties"]["int_str"]["anyOf"][0]["type"] == "integer"
    assert json_schema["properties"]["int_str"]["anyOf"][1]["type"] == "string"
    assert json_schema["properties"]["int_str"]["placeholder"] == 1
    assert json_schema["properties"]["int_str"]["description"] == ""
    assert "anyOf" in json_schema["properties"]["int_obj"]
    assert len(json_schema["properties"]["int_obj"]["anyOf"]) == 2
    assert json_schema["properties"]["int_obj"]["anyOf"][0]["type"] == "integer"
    assert json_schema["properties"]["int_obj"]["anyOf"][1]["type"] == "object"
    assert json_schema["properties"]["int_obj"]["placeholder"] == 1
    assert json_schema["properties"]["int_obj"]["description"] == ""

    assert set(json_schema["required"]) == {"int_str", "int_obj"}
    assert json_schema["title"] == "UnionSchema"
    assert json_schema["type"] == "object"


@pytest.fixture(scope="module", name="valid_union_params")
def fixture_valid_params() -> dict:
>>>>>>> 3ef49dce
    return {
        "integer": 2,
        "string": "foo",
        "number": 5e-5,
        "boolean": True,
        "obj": {
            "component": "DummyParamComponent",
            "params": {
                "comp": {"component": "DummyComponent", "params": {}},
                "integer": 1,
            },
        },
    }


def test_normal_schema(valid_normal_params: dict):
    NormalParamComponent(**valid_normal_params)


def test_incorrect_type_in_normal_schema(valid_normal_params: dict):
    invalid_params = valid_normal_params.copy()
    invalid_params["integer"] = 1.1
    with pytest.raises(ValidationError, match="Input should be a valid integer"):
        NormalParamComponent.SCHEMA.model_validate(invalid_params)

    invalid_params = valid_normal_params.copy()
    invalid_params["string"] = 2
    with pytest.raises(ValidationError, match="Input should be a valid string"):
        NormalParamComponent.SCHEMA.model_validate(invalid_params)

    invalid_params = valid_normal_params.copy()
    invalid_params["number"] = ""
    with pytest.raises(ValidationError, match="Input should be a valid number"):
        NormalParamComponent.SCHEMA.model_validate(invalid_params)

    invalid_params = valid_normal_params.copy()
    invalid_params["boolean"] = ""
    with pytest.raises(ValidationError, match="Input should be a valid boolean"):
        NormalParamComponent.SCHEMA.model_validate(invalid_params)

    invalid_params = valid_normal_params.copy()
    invalid_params["obj"] = 1
    with pytest.raises(
        ValidationError,
        match="Input should be a valid dictionary",
    ):
        NormalParamComponent.SCHEMA.model_validate(invalid_params)


def test_constraint_fails_in_normal_schema(valid_normal_params: dict):
    invalid_params = valid_normal_params.copy()
    invalid_params["integer"] = 1
    with pytest.raises(ValidationError, match="Input should be greater than or equal"):
        NormalParamComponent.SCHEMA.model_validate(invalid_params)

    invalid_params = valid_normal_params.copy()
    invalid_params["integer"] = 3
    with pytest.raises(ValidationError, match="Input should be less than or equal"):
        NormalParamComponent.SCHEMA.model_validate(invalid_params)

    invalid_params = valid_normal_params.copy()
    invalid_params["string"] = "foobar"
    with pytest.raises(ValidationError, match="foobar is not in the enum"):
        NormalParamComponent.SCHEMA.model_validate(invalid_params)


@pytest.fixture(scope="module", name="valid_null_params")
def fixture_valid_null_params() -> dict:
    return {"nullable_int": None, "nullable_str": None, "nullable_obj": None}


def test_null_schema(valid_null_params: dict):
    NullParamComponent(**valid_null_params)


def test_incorrect_type_in_null_schema(valid_null_params: dict):
    invalid_params = valid_null_params.copy()
    invalid_params["integer"] = None
    with pytest.raises(ValidationError, match="Input should be a valid integer"):
        NormalParamComponent.SCHEMA.model_validate(invalid_params)

    invalid_params = valid_null_params.copy()
    invalid_params["string"] = None
    with pytest.raises(ValidationError, match="Input should be a valid string"):
        NormalParamComponent.SCHEMA.model_validate(invalid_params)

    invalid_params = valid_null_params.copy()
    invalid_params["obj"] = None
    with pytest.raises(
        ValidationError,
        match="Input should be a valid dictionary",
    ):
        NormalParamComponent.SCHEMA.model_validate(invalid_params)


@pytest.fixture(scope="module", name="valid_union_params_list")
def fixture_valid_union_params_list() -> List[dict]:
    return [
        {"int_str": 1, "int_obj": 1},
        {"int_str": "foo", "int_obj": 1},
        {"int_str": 1, "int_obj": {"component": "DummyComponent", "params": {}}},
        {"int_str": "foo", "int_obj": {"component": "DummyComponent", "params": {}}},
    ]


def test_union_schema(valid_union_params_list: List[dict]):
    for valid_union_params in valid_union_params_list:
        UnionParamComponent(**valid_union_params)


def test_incorrect_type_in_union_schema(valid_union_params_list: List[dict]):
    for valid_union_params in valid_union_params_list:
        invalid_params = valid_union_params.copy()
        invalid_params["int_str"] = {
            "component": "DummyComponent",
            "params": {},
        }
        with pytest.raises(
            ValidationError,
            match=r"Input should be a valid integer|"
            r"Input should be a valid integer string",
        ):
            UnionParamComponent.SCHEMA.model_validate(invalid_params)

        invalid_params = valid_union_params.copy()
        invalid_params["int_obj"] = ""
        with pytest.raises(
            ValidationError,
            match=r"Input should be a valid integer|"
            r"Input should be a valid dictionary",
        ):
            UnionParamComponent.SCHEMA.model_validate(invalid_params)<|MERGE_RESOLUTION|>--- conflicted
+++ resolved
@@ -165,10 +165,6 @@
         yield test_registry
 
 
-<<<<<<< HEAD
-@pytest.fixture(scope="module", name="valid_normal_params")
-def fixture_valid_normal_params() -> dict:
-=======
 def test_normal_json_schema():
     json_schema = NormalSchema.model_json_schema()
     assert set(json_schema.keys()) == {
@@ -269,9 +265,8 @@
     assert json_schema["type"] == "object"
 
 
-@pytest.fixture(scope="module", name="valid_union_params")
-def fixture_valid_params() -> dict:
->>>>>>> 3ef49dce
+@pytest.fixture(scope="module", name="valid_normal_params")
+def fixture_valid_normal_params() -> dict:
     return {
         "integer": 2,
         "string": "foo",
