from abc import ABCMeta
from typing import Final, List, Optional, Union

import pytest
from pydantic import ValidationError

from DashAI.back.config_object import ConfigObject
from DashAI.back.core.schema_fields import (
    BaseSchema,
    bool_field,
    component_field,
    fill_objects,
    float_field,
    int_field,
    string_field,
)
from DashAI.back.dependencies.registry.component_registry import ComponentRegistry


class DummyBaseComponent(ConfigObject, metaclass=ABCMeta):
    """Dummy class representing a component"""

    TYPE: Final[str] = "Component"


class DummyComponent(DummyBaseComponent):
    pass


class DummyBaseConfigComponent(ConfigObject, metaclass=ABCMeta):
    """Dummy base class for configurable components"""

    TYPE: Final[str] = "ConfigComponent"


class DummyParamComponentSchema(BaseSchema):
    comp: component_field(description="", parent="DummyBaseComponent")
    integer: int_field(description="", default=1)


class DummyParamComponent(DummyBaseConfigComponent):
    """A configurable component that has another component as param."""

    SCHEMA = DummyParamComponentSchema

    def __init__(self, **kwargs):
        assert isinstance(kwargs["comp"], DummyBaseComponent)
        assert type(kwargs["integer"]) is int


class NormalSchema(BaseSchema):
    integer: int_field(description="", default=2, le=2, ge=2)
    string: string_field(description="", default="foo", enum=["foo", "bar"])
<<<<<<< HEAD
    number: float_field(description="", default=5e-5, gt=0.0)
    boolean: bool_field(description="", default=True)
    obj: component_field(
        description="", default="DummyParamComponent", parent="DummyConfigComponent"
    )
=======
    obj: component_field(description="", parent="DummyConfigComponent")
>>>>>>> 2ad37bb6


class NormalParamComponent(DummyBaseConfigComponent):
    """A configurable component with normal params"""

    SCHEMA = NormalSchema

    def __init__(self, **kwargs) -> None:
        assert type(kwargs["integer"]) is int
        assert type(kwargs["string"]) is str
        assert type(kwargs["number"]) is float
        assert isinstance(kwargs["obj"], DummyBaseConfigComponent)


class NullSchema(BaseSchema):
    nullable_int: Optional[int_field(description="", default=1)]
    nullable_str: Optional[string_field(description="", default="", enum=[""])]
    nullable_obj: Optional[component_field(description="", parent="DummyBaseComponent")]


class NullParamComponent(DummyBaseConfigComponent):
    """A configurable component with nullable params"""

    SCHEMA = NullSchema

    def __init__(self, **kwargs):
        assert kwargs["nullable_int"] is None or type(kwargs["nullable_int"]) is int
        assert kwargs["nullable_str"] is None or type(kwargs["nullable_str"]) is str
        assert kwargs["nullable_obj"] is None or isinstance(
            kwargs["nullable_obj"], DummyBaseComponent
        )


class UnionSchema(BaseSchema):
    int_str: Union[
        int_field(description="", default=1),
        string_field(description="", default="foo", enum=["foo"]),
    ]
    int_obj: Union[
        int_field(description="", default=1),
        component_field(description="", parent="DummyBaseComponent"),
    ]


class UnionParamComponent(DummyBaseConfigComponent):
    """A configurable component with union params"""

    SCHEMA = UnionSchema

    def __init__(self, **kwargs):
        assert type(kwargs["int_str"]) is int or type(kwargs["int_str"]) is str
        assert type(kwargs["int_obj"]) is int or isinstance(
            kwargs["int_obj"], DummyBaseComponent
        )


@pytest.fixture(scope="module", autouse=True, name="test_registry")
def setup_test_registry(client):
    """Setup a test registry with test task, dataloader and model components."""
    container = client.app.container

    test_registry = ComponentRegistry(
        initial_components=[
            DummyBaseComponent,
            DummyComponent,
            DummyBaseConfigComponent,
            DummyParamComponent,
            NormalParamComponent,
            NullParamComponent,
            UnionParamComponent,
        ]
    )

    with container.component_registry.override(test_registry):
        yield test_registry


@pytest.fixture(scope="module", name="valid_union_params")
def fixture_valid_params() -> dict:
    return {
        "integer": 2,
        "string": "foo",
        "number": 5e-5,
        "boolean": True,
        "obj": {
            "component": "DummyParamComponent",
            "params": {
                "comp": {"component": "DummyComponent", "params": {"integer": 1}}
            },
        },
    }


def test_normal_schema(valid_union_params: dict):
    params = NormalParamComponent.SCHEMA.model_validate(valid_union_params)
    filled_params = fill_objects(params)
    NormalParamComponent(**filled_params)


def test_incorrect_type_in_normal_schema(valid_union_params: dict):
    invalid_params = valid_union_params.copy()
    invalid_params["integer"] = 1.1
    with pytest.raises(ValidationError, match="Input should be a valid integer"):
        NormalParamComponent.SCHEMA.model_validate(invalid_params)

    invalid_params = valid_union_params.copy()
    invalid_params["string"] = 2
    with pytest.raises(ValidationError, match="Input should be a valid string"):
        NormalParamComponent.SCHEMA.model_validate(invalid_params)

    invalid_params = valid_union_params.copy()
    invalid_params["number"] = ""
    with pytest.raises(ValidationError, match="Input should be a valid number"):
        NormalParamComponent.SCHEMA.model_validate(invalid_params)

    invalid_params = valid_union_params.copy()
    invalid_params["boolean"] = ""
    with pytest.raises(ValidationError, match="Input should be a valid boolean"):
        NormalParamComponent.SCHEMA.model_validate(invalid_params)

    invalid_params = valid_union_params.copy()
    invalid_params["obj"] = 1
    with pytest.raises(
        ValidationError,
        match="Input should be a valid dictionary or instance of ComponentType",
    ):
        NormalParamComponent.SCHEMA.model_validate(invalid_params)


def test_constraint_fails_in_normal_schema(valid_union_params: dict):
    invalid_params = valid_union_params.copy()
    invalid_params["integer"] = 1
    with pytest.raises(ValidationError, match="Input should be greater than or equal"):
        NormalParamComponent.SCHEMA.model_validate(invalid_params)

    invalid_params = valid_union_params.copy()
    invalid_params["integer"] = 3
    with pytest.raises(ValidationError, match="Input should be less than or equal"):
        NormalParamComponent.SCHEMA.model_validate(invalid_params)

    invalid_params = valid_union_params.copy()
    invalid_params["string"] = "foobar"
    with pytest.raises(ValidationError, match="foobar is not in the enum"):
        NormalParamComponent.SCHEMA.model_validate(invalid_params)


@pytest.fixture(scope="module", name="valid_null_params")
def fixture_valid_null_params() -> dict:
    return {"nullable_int": None, "nullable_str": None, "nullable_obj": None}


def test_null_schema(valid_null_params: dict):
    params = NullParamComponent.SCHEMA.model_validate(valid_null_params)
    filled_params = fill_objects(params)
    NullParamComponent(**filled_params)


def test_incorrect_type_in_null_schema(valid_null_params: dict):
    invalid_params = valid_null_params.copy()
    invalid_params["integer"] = None
    with pytest.raises(ValidationError, match="Input should be a valid integer"):
        NormalParamComponent.SCHEMA.model_validate(invalid_params)

    invalid_params = valid_null_params.copy()
    invalid_params["string"] = None
    with pytest.raises(ValidationError, match="Input should be a valid string"):
        NormalParamComponent.SCHEMA.model_validate(invalid_params)

    invalid_params = valid_null_params.copy()
    invalid_params["obj"] = None
    with pytest.raises(
        ValidationError,
        match="Input should be a valid dictionary or instance of ComponentType",
    ):
        NormalParamComponent.SCHEMA.model_validate(invalid_params)


@pytest.fixture(scope="module", name="valid_union_params_list")
def fixture_valid_union_params_list() -> List[dict]:
    return [
        {"int_str": 1, "int_obj": 1},
        {"int_str": "foo", "int_obj": 1},
        {"int_str": 1, "int_obj": {"component": "DummyComponent", "params": {}}},
        {"int_str": "foo", "int_obj": {"component": "DummyComponent", "params": {}}},
    ]


def test_union_schema(valid_union_params_list: List[dict]):
    for valid_union_params in valid_union_params_list:
        params = UnionParamComponent.SCHEMA.model_validate(valid_union_params)
        filled_params = fill_objects(params)
        UnionParamComponent(**filled_params)


def test_incorrect_type_in_union_schema(valid_union_params_list: List[dict]):
    for valid_union_params in valid_union_params_list:
        invalid_params = valid_union_params.copy()
        invalid_params["int_str"] = {
            "component": "DummyComponent",
            "params": {},
        }
        with pytest.raises(
            ValidationError,
            match=r"Input should be a valid integer|"
            r"Input should be a valid integer string",
        ):
            UnionParamComponent.SCHEMA.model_validate(invalid_params)

        invalid_params = valid_union_params.copy()
        invalid_params["int_obj"] = ""
        with pytest.raises(
            ValidationError,
            match=r"Input should be a valid integer|"
            r"Input should be a valid dictionary or instance of ComponentType",
        ):
            UnionParamComponent.SCHEMA.model_validate(invalid_params)<|MERGE_RESOLUTION|>--- conflicted
+++ resolved
@@ -51,15 +51,9 @@
 class NormalSchema(BaseSchema):
     integer: int_field(description="", default=2, le=2, ge=2)
     string: string_field(description="", default="foo", enum=["foo", "bar"])
-<<<<<<< HEAD
     number: float_field(description="", default=5e-5, gt=0.0)
     boolean: bool_field(description="", default=True)
-    obj: component_field(
-        description="", default="DummyParamComponent", parent="DummyConfigComponent"
-    )
-=======
     obj: component_field(description="", parent="DummyConfigComponent")
->>>>>>> 2ad37bb6
 
 
 class NormalParamComponent(DummyBaseConfigComponent):
