from typing import Dict, List

import numpy as np
import pytest
from datasets import Dataset

from DashAI.back.metrics.classification.accuracy import Accuracy
from DashAI.back.metrics.classification.f1 import F1
from DashAI.back.metrics.classification.precision import Precision
from DashAI.back.metrics.classification.recall import Recall


<<<<<<< HEAD
    model_params = {
        "n_estimators": 1,
        "max_depth": None,
        "min_samples_split": 2,
        "min_samples_leaf": 1,
        "max_leaf_nodes": None,
        "random_state": None,
    }
    model = RandomForestClassifier(**model_params)
    model.fit(dataset["train"])
    model.save("tests/back/metrics/rf_model")
=======
@pytest.fixture(scope="module", name="metric_input")
def fixture_metric_input() -> dict:
    return {
        "true_labels": Dataset.from_list([{"foo": 1}, {"foo": 2}, {"foo": 0}]),
        "pred_labels": np.array([[0.1, 0.1, 0.8], [0.0, 0.8, 0.2], [0.9, 0.0, 0.5]]),
        "wrong_size_labels": np.array([[0.1, 0.1, 0.8], [0.9, 0.0, 0.5]]),
    }
>>>>>>> bc05c606


def test_accuracy(metric_input: Dict[str, List[int]]):
    score = Accuracy.score(metric_input["true_labels"], metric_input["pred_labels"])

    assert isinstance(score, float)
    assert score >= 0.0
    assert score <= 1.0


def test_precision(metric_input: Dict[str, List[int]]):
    score = Precision.score(metric_input["true_labels"], metric_input["pred_labels"])

    assert isinstance(score, float)
    assert score >= 0.0
    assert score <= 1.0


def test_recall(metric_input: Dict[str, List[int]]):
    score = Recall.score(metric_input["true_labels"], metric_input["pred_labels"])

    assert isinstance(score, float)
    assert score >= 0.0
    assert score <= 1.0


def test_f1_score(metric_input: Dict[str, List[int]]):
    score = F1.score(metric_input["true_labels"], metric_input["pred_labels"])

    assert isinstance(score, float)
    assert score >= 0.0
    assert score <= 1.0


def test_metrics_different_input_sizes(metric_input: Dict[str, List[int]]):
    error_pattern = (
        r"The length of the true labels and the predicted labels must be equal, "
        r"given: len\(true_labels\) = 3 and len\(pred_labels\) = 2\."
    )

    with pytest.raises(
        ValueError,
        match=error_pattern,
    ):
        Accuracy.score(metric_input["true_labels"], metric_input["wrong_size_labels"])

    with pytest.raises(
        ValueError,
        match=error_pattern,
    ):
        Precision.score(metric_input["true_labels"], metric_input["wrong_size_labels"])

    with pytest.raises(
        ValueError,
        match=error_pattern,
    ):
        Recall.score(metric_input["true_labels"], metric_input["wrong_size_labels"])

    with pytest.raises(
        ValueError,
        match=error_pattern,
    ):
        F1.score(metric_input["true_labels"], metric_input["wrong_size_labels"])<|MERGE_RESOLUTION|>--- conflicted
+++ resolved
@@ -10,19 +10,6 @@
 from DashAI.back.metrics.classification.recall import Recall
 
 
-<<<<<<< HEAD
-    model_params = {
-        "n_estimators": 1,
-        "max_depth": None,
-        "min_samples_split": 2,
-        "min_samples_leaf": 1,
-        "max_leaf_nodes": None,
-        "random_state": None,
-    }
-    model = RandomForestClassifier(**model_params)
-    model.fit(dataset["train"])
-    model.save("tests/back/metrics/rf_model")
-=======
 @pytest.fixture(scope="module", name="metric_input")
 def fixture_metric_input() -> dict:
     return {
@@ -30,7 +17,6 @@
         "pred_labels": np.array([[0.1, 0.1, 0.8], [0.0, 0.8, 0.2], [0.9, 0.0, 0.5]]),
         "wrong_size_labels": np.array([[0.1, 0.1, 0.8], [0.9, 0.0, 0.5]]),
     }
->>>>>>> bc05c606
 
 
 def test_accuracy(metric_input: Dict[str, List[int]]):
