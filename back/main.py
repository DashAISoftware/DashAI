--- conflicted
+++ resolved
@@ -2,9 +2,7 @@
 from fastapi.middleware.cors import CORSMiddleware
 
 app = FastAPI()
-session_info = {}
 
-<<<<<<< HEAD
 origins = [
     "http://localhost:3000",
 ]
@@ -17,24 +15,8 @@
     allow_headers=["*"],
 )
 
-@app.post("/upload")
-async def upload(file: UploadFile = File()):
-    try:
-        contents = file.file.read()
-        with open(file.filename, 'wb') as f:
-            f.write(contents)
-    except:
-        return {"message": "There was an error uploading the file"}
-    finally:
-        file.file.close()
+session_info = {}
 
-    return {"message": f"Succesfully uploaded {file.filename}"}
-
-
-@app.get("/")
-async def root():
-    return {"message": "Hello world"}
-=======
 @app.post("/dataset/upload/{dataset}")
 async def upload_dataset(dataset: str):
     session_id = 0
@@ -57,11 +39,21 @@
 async def select_model(model_name : str, parameters_json):
     return 
 
-@app.post("/experiment/run/{session_id}")
-async def run_experiment(session_id: int):
-    return session_id
+
+@app.post("/upload")
+async def upload_test(file: UploadFile = File()):
+    try:
+        contents = file.file.read()
+        with open(file.filename, 'wb') as f:
+            f.write(contents)
+    except:
+        return {"message": "There was an error uploading the file"}
+    finally:
+        file.file.close()
+
+    return {"message": f"Succesfully uploaded {file.filename}"}
+
 
 @app.get("/experiment/results/{session_id}")
 async def get_results(session_id: int):
-    return {"knn": {"accuracy": 0.8, "precision": 0.7, "recall": 0.9}}
->>>>>>> 6171fe2e
+    return {"knn": {"accuracy": 0.8, "precision": 0.7, "recall": 0.9}}