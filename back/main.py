--- conflicted
+++ resolved
@@ -20,12 +20,8 @@
     try:
         dataset = json.load(file.file)
         print(dataset)
-<<<<<<< HEAD
         session_info[session_id] = dataset
         session_info["task_name"] = dataset["task_info"]
-=======
-        session_info[session_id] = dataset 
->>>>>>> 4c73c0b7
     except:
         return {"message": "Couldn't read file."}
     finally:
