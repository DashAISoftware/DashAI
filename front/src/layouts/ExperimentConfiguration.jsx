--- conflicted
+++ resolved
@@ -20,7 +20,6 @@
 
 function AddModels({
   availableModels,
-<<<<<<< HEAD
   modelsInTable,
   setModelsInTable,
   setParameterSchema,
@@ -32,13 +31,6 @@
     setModelsInTable: PropTypes.func.isRequired,
     setParameterSchema: PropTypes.func.isRequired,
     taskName: PropTypes.string.isRequired,
-=======
-  renderFormFactory,
-}) {
-  AddModels.propTypes = {
-    availableModels: PropTypes.arrayOf(PropTypes.string).isRequired,
-    renderFormFactory: PropTypes.func.isRequired,
->>>>>>> fc43c79c
   };
   const [modelsInTable, setModelsInTable] = useState([]);
   const [addModelValues, setAddModelValues] = useState({ name: '', type: '' });
@@ -55,11 +47,7 @@
   if (availableModels.length !== 0) {
     return (
       <div>
-<<<<<<< HEAD
         <h4>{`Task Type: ${taskName}`}</h4>
-=======
-        <h4>Task Type: Numeric Classification</h4>
->>>>>>> fc43c79c
         <p>Add models to train.</p>
         <Form className="d-flex" style={{ display: 'grid', gridGap: '10px' }}>
           <input type="text" placeholder="nickname (optional)" name="name" value={addModelValues.name} onChange={handleChange} />
@@ -82,42 +70,9 @@
 
 function ExperimentConfiguration() {
   const [availableModels, setAvailableModels] = useState([]);
-<<<<<<< HEAD
   const [modelsInTable, setModelsInTable] = useState([]);
   const [parameterSchema, setParameterSchema] = useState(null);
   const [taskName, setTaskName] = useState('');
-=======
-  const [formData, setFormData] = useState({ type: '', index: -1, parameterSchema: {} });
-  const [executionConfig, setExecutionConfig] = useState({});
-  const setConfigByTableIndex = (index, modelName, newValues) => setExecutionConfig(
-    {
-      ...executionConfig,
-      [index]: { model_name: modelName, payload: newValues },
-    },
-  );
-  const renderFormFactory = (type, index) => (
-    async () => {
-      const fetchedJsonSchema = await fetch(`http://localhost:8000/selectModel/${type}`);
-      const parameterSchema = await fetchedJsonSchema.json();
-      setFormData({ type, index, parameterSchema });
-    }
-  );
-  const sendModelConfig = async () => {
-    console.log(executionConfig[0]);
-    const fetchedResults = await fetch(
-      `http://localhost:8000/selectedParameters/${executionConfig[0].model_name}`,
-      {
-        method: 'POST',
-        headers: {
-          'Content-Type': 'application/json',
-        },
-        body: JSON.stringify(executionConfig[0].payload),
-      },
-    );
-    const results = await fetchedResults.json();
-    console.log(results);
-  };
->>>>>>> fc43c79c
   return (
     <StyledContainer>
       <Row>
@@ -126,14 +81,10 @@
           <Upload setModels={setAvailableModels} setTaskName={setTaskName} />
           <AddModels
             availableModels={availableModels}
-<<<<<<< HEAD
             modelsInTable={modelsInTable}
             setModelsInTable={setModelsInTable}
             setParameterSchema={setParameterSchema}
             taskName={taskName}
-=======
-            renderFormFactory={renderFormFactory}
->>>>>>> fc43c79c
           />
           { Object.keys(executionConfig).length > 0
           && <Button variant="dark" onClick={sendModelConfig}>Run Experiment</Button> }
