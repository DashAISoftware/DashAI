--- conflicted
+++ resolved
@@ -10,7 +10,6 @@
   };
   const handleFileSelect = async (event) => {
     const formData = new FormData();
-<<<<<<< HEAD
     formData.append('file', e.target.files[0]);
     const fetchedModels = await fetch('http://localhost:8000/dataset/upload/', { method: 'POST', body: formData });
     const models = await fetchedModels.json();
@@ -19,28 +18,6 @@
     const task = await fetchedTask.json();
     setTaskName(task);
     setModels(models.models);
-=======
-    formData.append('file', event.target.files[0]);
-    try {
-      const fetchedModels = await fetch(
-        'http://localhost:8000/dataset/upload/',
-        { method: 'POST', body: formData },
-      );
-      const models = await fetchedModels.json();
-      if (typeof models.error !== 'undefined') {
-        setModels(['none']);
-        alert(`Error: ${models.error}`);
-      } else {
-        setModels(models.models);
-      }
-    } catch (error) {
-      if (error.message === 'Failed to fetch') {
-        alert('API connection failed');
-      } else {
-        throw error;
-      }
-    }
->>>>>>> fc43c79c
   };
 
   return (
