--- conflicted
+++ resolved
@@ -1,8 +1,4 @@
-<<<<<<< HEAD
 import React, { useState, useEffect, useRef } from 'react';
-=======
-import React, { useState, useEffect } from 'react';
->>>>>>> fe403f6d
 import {
   Card,
   Accordion,
@@ -235,7 +231,6 @@
     case 'integer':
       return (
         <Div key={modelName}>
-<<<<<<< HEAD
           {/* <Label htmlFor={modelName}>{modelName}</Label> */}
           {/* <input */}
           {/*   type="number" */}
@@ -253,23 +248,12 @@
               onChange={formik.handleChange}
             />
           </StyledFloatingLabel>
-=======
-          <Label htmlFor={modelName}>{modelName}</Label>
-          <input
-            type="number"
-            name={modelName}
-            id={modelName}
-            value={formik.values[modelName]}
-            onChange={formik.handleChange}
-          />
->>>>>>> fe403f6d
         </Div>
       );
 
     case 'string':
       return (
         <Div key={modelName}>
-<<<<<<< HEAD
           {/* <Label htmlFor={modelName}>{modelName}</Label> */}
           {/* <select */}
           {/*   name={modelName} */}
@@ -292,21 +276,6 @@
             </StyledSelect>
           </StyledFloatingLabel>
           {/* </select> */}
-=======
-          <Label htmlFor={modelName}>{modelName}</Label>
-          <select
-            name={modelName}
-            id={modelName}
-            value={formik.values[modelName]}
-            onChange={formik.handleChange}
-          >
-            {
-              paramJsonSchema
-                .enum
-                .map((option) => <option key={option} value={option}>{option}</option>)
-            }
-          </select>
->>>>>>> fe403f6d
         </Div>
       );
 
@@ -357,39 +326,12 @@
   }
 };
 
-<<<<<<< HEAD
-=======
-function getDefaultValues(parameterJsonSchema) {
-  const { properties } = parameterJsonSchema;
-  if (typeof properties !== 'undefined') {
-    const parameters = Object.keys(properties);
-    const defaultValues = {};
-    parameters.forEach((param) => {
-      const val = properties[param].oneOf[0].default;
-      defaultValues[param] = typeof val !== 'undefined' ? val : { choice: '' };
-    });
-    // const defaultValues = parameters.reduce(
-    //   (prev, current) => ({
-    //     ...prev,
-    //     [current]: properties[current].oneOf[0].default || {},
-    //   }),
-    //   {},
-    // );
-    return (defaultValues);
-  }
-  return ('null');
-}
-
->>>>>>> fe403f6d
 function SubForm({
   name,
   parameterSchema,
   setFieldValue,
   choice,
-<<<<<<< HEAD
   defaultValues,
-=======
->>>>>>> fe403f6d
 }) {
   SubForm.propTypes = {
     name: PropTypes.string,
@@ -402,7 +344,6 @@
     ).isRequired,
     setFieldValue: PropTypes.func.isRequired,
     choice: PropTypes.string.isRequired,
-<<<<<<< HEAD
     defaultValues: PropTypes.objectOf(
       PropTypes.oneOfType([
         PropTypes.string,
@@ -411,23 +352,14 @@
         PropTypes.object,
       ]),
     ).isRequired,
-=======
->>>>>>> fe403f6d
   };
 
   SubForm.defaultProps = {
     name: 'undefined',
   };
-<<<<<<< HEAD
   // const defaultValues = getDefaultValues(parameterSchema);
   const newDefaultValues = { ...defaultValues, choice };
   const formik = useFormik({
-=======
-  const defaultValues = getDefaultValues(parameterSchema);
-  const newDefaultValues = { ...defaultValues, choice };
-  const formik = useFormik({
-    enableReinitialize: true,
->>>>>>> fe403f6d
     initialValues: newDefaultValues,
   });
   useEffect(() => {
