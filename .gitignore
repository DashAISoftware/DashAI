Byte-coVscode mpiled / optimized / DLL files
*.py[cod]
*$py.class

# C extensions
*.so

# Distribution / packaging
.Python
build/
develop-eggs/
dist/
downloads/
eggs/
.eggs/
lib/
lib64/
parts/
sdist/
var/
wheels/
share/python-wheels/
*.egg-info/
.installed.cfg
*.egg
MANIFEST

# PyInstaller
#  Usually these files are written by a python script from a template
#  before PyInstaller builds the exe, so as to inject date/other infos into it.
*.manifest
*.spec

# Installer logs
pip-log.txt
pip-delete-this-directory.txt

# Unit test / coverage reports
htmlcov/
.tox/
.nox/
.coverage
.coverage.*
.cache
nosetests.xml
coverage.xml
*.cover
*.py,cover
.hypothesis/
.pytest_cache/
cover/

# Translations
*.mo
*.pot

# Django stuff:
*.log
local_settings.py
db.sqlite3
db.sqlite3-journal

# Flask stuff:
instance/
.webassets-cache

# Scrapy stuff:
.scrapy

# Sphinx documentation
docs/_build/

# PyBuilder
.pybuilder/
target/

# Jupyter Notebook
.ipynb_checkpoints

# IPython
profile_default/
ipython_config.py

# pyenv
#   For a library or package, you might want to ignore these files since the code is
#   intended to run in multiple environments; otherwise, check them in:
# .python-version

# pipenv
#   According to pypa/pipenv#598, it is recommended to include Pipfile.lock in version control.
#   However, in case of collaboration, if having platform-specific dependencies or dependencies
#   having no cross-platform support, pipenv may install dependencies that don't work, or not
#   install all needed dependencies.
#Pipfile.lock

# poetry
#   Similar to Pipfile.lock, it is generally recommended to include poetry.lock in version control.
#   This is especially recommended for binary packages to ensure reproducibility, and is more
#   commonly ignored for libraries.
#   https://python-poetry.org/docs/basic-usage/#commit-your-poetrylock-file-to-version-control
#poetry.lock

# pdm
#   Similar to Pipfile.lock, it is generally recommended to include pdm.lock in version control.
#pdm.lock
#   pdm stores project-wide configurations in .pdm.toml, but it is recommended to not include it
#   in version control.
#   https://pdm.fming.dev/#use-with-ide
.pdm.toml

# PEP 582; used by e.g. github.com/David-OConnor/pyflow and github.com/pdm-project/pdm
__pypackages__/

# Celery stuff
celerybeat-schedule
celerybeat.pid

# SageMath parsed files
*.sage.py

# Environments
.env
.venv
env/
venv/
ENV/
env.bak/
venv.bak/

# Spyder project settings
.spyderproject
.spyproject

# Rope project settings
.ropeproject

# mkdocs documentation
/site

# mypy
.mypy_cache/
.dmypy.json
dmypy.json

# Pyre type checker
.pyre/

# pytype static type analyzer
.pytype/

# Cython debug symbols
cython_debug/

# PyCharm
#  JetBrains specific template is maintained in a separate JetBrains.gitignore that can
#  be found at https://github.com/github/gitignore/blob/main/Global/JetBrains.gitignore
#  and can be added to the global gitignore or merged into this file.  For a more nuclear
#  option (not recommended) you can uncomment the following to ignore the entire idea folder.
#.idea/

# Vscode config files
.vscode
<<<<<<< HEAD
dist
DashAI.egg-info
build
dashAI.sqlite
user_datasets
=======

# ruff cache
.ruff_cache
>>>>>>> 117f2452
<|MERGE_RESOLUTION|>--- conflicted
+++ resolved
@@ -160,14 +160,12 @@
 
 # Vscode config files
 .vscode
-<<<<<<< HEAD
 dist
 DashAI.egg-info
 build
-dashAI.sqlite
+DashAI.sqlite
 user_datasets
-=======
+__pycache__
 
 # ruff cache
-.ruff_cache
->>>>>>> 117f2452
+.ruff_cache