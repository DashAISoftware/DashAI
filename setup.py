from setuptools import find_packages, setup

# To install extra package from local by using direct references. 
# In production, this should be installed from pypi
import os
path_to_my_project = f"{os.getcwd()}/plugins/tabular_plugin"

with open("README.rst") as f:
    long_description = f.read()

requirements = [
    "fastapi>=0.88",
    "SQLAlchemy>=2.0",
    "numpy>=1.17.3",
    "joblib>=1.1.1",
    "pydantic>=1.10.5",
    "starlette>=0.25.0,<0.26.0",
    "scikit-learn>=1.2.1",
    "datasets>=2.9.0",
    "evaluate>=0.4.0",
]

extra_requirements = {
    'transformers': [
        'transformers>=4.23.1',
        'sacrebleu>=2.3.1',
        'sentencepiece>=0.1.97',
    ]
}

test_requirements = [
    "pytest>=7.1.2",
]


setup(
    name="DashAI",
    version="0.0.4",
    license="MIT",
    description="DashAI: a graphical toolbox for training, evaluating and deploying state-of-the-art AI models.",
    long_description=long_description,
    url="https://github.com/OpenCENIA/DashAI",
    project_urls={
        "Documentation": "https://DashAI.readthedocs.io/",
        "Changelog": "https://DashAI.readthedocs.io/en/latest/changelog.html",
        "Issue Tracker": "https://github.com/DashAISoftware/DashAI/issues",
    },
    author="DashAI Team",
    author_email="fbravo@dcc.uchile.cl",
    packages=find_packages(),
    include_package_data=True,
    python_requires=">=3.7",
    install_requires=requirements,
    extras_require={
        # Direct reference: https://peps.python.org/pep-0440/#direct-references
        'tabular': [f"tabular_plugin @ file://localhost/{path_to_my_project}#egg=tabular_plugin"]
        # 'tabular': "tabular_plugin"
    },
    # extras_require=extra_requirements,
    classifiers=[
        "Programming Language :: Python :: 3.8",
        "Programming Language :: Python :: 3.9",
        "Programming Language :: Python :: 3.10",
        "Programming Language :: Python :: 3.11",
        "License :: OSI Approved :: MIT License",
        "Operating System :: OS Independent",
    ],
<<<<<<< HEAD
    # scripts=["dashai"],
    entry_points={
        "console_scripts": [
            "dashai = DashAI:run"
=======
    entry_points={
        "console_scripts": [
            "dashai = DashAI:run",
>>>>>>> 7ab37a88
        ]
    },
)<|MERGE_RESOLUTION|>--- conflicted
+++ resolved
@@ -25,7 +25,10 @@
         'transformers>=4.23.1',
         'sacrebleu>=2.3.1',
         'sentencepiece>=0.1.97',
-    ]
+    ],
+    # Direct reference: https://peps.python.org/pep-0440/#direct-references
+    'tabular': [f"tabular_plugin @ file://localhost/{path_to_my_project}#egg=tabular_plugin"]
+    # 'tabular': "tabular_plugin" # This should be the corrent in production
 }
 
 test_requirements = [
@@ -51,12 +54,7 @@
     include_package_data=True,
     python_requires=">=3.7",
     install_requires=requirements,
-    extras_require={
-        # Direct reference: https://peps.python.org/pep-0440/#direct-references
-        'tabular': [f"tabular_plugin @ file://localhost/{path_to_my_project}#egg=tabular_plugin"]
-        # 'tabular': "tabular_plugin"
-    },
-    # extras_require=extra_requirements,
+    extras_require=extra_requirements,
     classifiers=[
         "Programming Language :: Python :: 3.8",
         "Programming Language :: Python :: 3.9",
@@ -65,16 +63,9 @@
         "License :: OSI Approved :: MIT License",
         "Operating System :: OS Independent",
     ],
-<<<<<<< HEAD
-    # scripts=["dashai"],
-    entry_points={
-        "console_scripts": [
-            "dashai = DashAI:run"
-=======
     entry_points={
         "console_scripts": [
             "dashai = DashAI:run",
->>>>>>> 7ab37a88
         ]
     },
 )