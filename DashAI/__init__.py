# Este archivo corre al hacer import DashAI
import logging
import sys
import threading
import webbrowser
import subprocess
import os

import uvicorn
from sqlalchemy.exc import DBAPIError, SQLAlchemyError
from sqlalchemy.sql import text

from DashAI.back.database.session import SessionLocal, engine
from DashAI.back.main import app
from DashAI.back.database.models import Base
logging.basicConfig(level=logging.DEBUG)
log = logging.getLogger(__name__)


def open_browser():
    url = "http://localhost:8000/app/"
    webbrowser.open(url, new=0, autoraise=True)


<<<<<<< HEAD
def set_db():
    Base.metadata.create_all(db.engine)
=======
def run():
    db = SessionLocal()
    Base.metadata.create_all(engine)
>>>>>>> 7ab37a88
    timer = threading.Timer(1, open_browser)
    timer.start()
    try:
        db.execute(text("SELECT 1"))
    except (SQLAlchemyError, DBAPIError):
        log.error("There was an error checking database health")
        sys.exit(1)

def run():
    set_db()
    uvicorn.run(app, host="127.0.0.1", port=8000)

def run_plugins():
    set_db()
    os.environ["PLUGINS"]="True"
    subprocess.run(['gunicorn', 'DashAI.back.main:app', "-k", 'uvicorn.workers.UvicornWorker'])
    # uvicorn.run(app, host="127.0.0.1", UVICORN_PLUGINS=True) # I think this should work but it doesn't<|MERGE_RESOLUTION|>--- conflicted
+++ resolved
@@ -22,14 +22,9 @@
     webbrowser.open(url, new=0, autoraise=True)
 
 
-<<<<<<< HEAD
 def set_db():
-    Base.metadata.create_all(db.engine)
-=======
-def run():
     db = SessionLocal()
     Base.metadata.create_all(engine)
->>>>>>> 7ab37a88
     timer = threading.Timer(1, open_browser)
     timer.start()
     try:
