{
  "name": "dashai-frontend",
  "version": "0.1.0",
  "private": true,
  "packageManager": "yarn@3.5.0",
  "dependencies": {
    "@emotion/react": "^11.10.6",
    "@emotion/styled": "^11.10.6",
    "@mui/icons-material": "^5.11.11",
    "@mui/material": "^5.11.15",
    "@mui/styled-engine-sc": "^5.11.11",
    "@mui/x-data-grid": "^6.0.4",
    "axios": "^1.3.4",
<<<<<<< HEAD
    "eslint-config-prettier": "^8.8.0",
=======
    "bootstrap": "^5.2.3",
>>>>>>> 162dadcd
    "formik": "^2.2.9",
    "json-server": "^0.17.3",
    "notistack": "^3.0.1",
    "prop-types": "^15.8.1",
    "react": "^18.2.0",
    "react-dom": "^18.2.0",
    "react-is": "^18.2.0",
    "react-router-dom": "^6.4.1",
    "react-scripts": "5.0.1",
    "react-uuid": "^1.0.3",
    "styled-components": "^5.3.9",
    "web-vitals": "^2.1.4",
    "yup": "^0.32.11"
  },
  "scripts": {
    "start": "craco start",
    "build": "craco build",
    "test": "craco test",
    "eject": "react-scripts eject",
    "json-server": "json-server sample-db.json --routes sample-routes.json --port 3001"
  },
  "eslintConfig": {
    "extends": [
      "react-app",
      "react-app/jest"
    ]
  },
  "browserslist": {
    "production": [
      ">0.2%",
      "not dead",
      "not op_mini all"
    ],
    "development": [
      "last 1 chrome version",
      "last 1 firefox version",
      "last 1 safari version"
    ]
  },
  "devDependencies": {
    "@craco/craco": "^7.1.0",
    "@testing-library/jest-dom": "^5.16.4",
    "@testing-library/react": "^13.3.0",
    "@testing-library/user-event": "^13.5.0",
    "@typescript-eslint/eslint-plugin": "^5.43.0",
    "eslint": "^8.0.1",
    "eslint-config-prettier": "^8.8.0",
    "eslint-config-standard-with-typescript": "latest",
    "eslint-plugin-import": "^2.25.2",
    "eslint-plugin-n": "^15.0.0",
    "eslint-plugin-promise": "^6.0.0",
    "eslint-plugin-react": "latest",
    "jest-watch-typeahead": "^0.6.5",
    "prettier": "^2.8.7",
    "typescript": "*"
  }
}<|MERGE_RESOLUTION|>--- conflicted
+++ resolved
@@ -11,11 +11,7 @@
     "@mui/styled-engine-sc": "^5.11.11",
     "@mui/x-data-grid": "^6.0.4",
     "axios": "^1.3.4",
-<<<<<<< HEAD
     "eslint-config-prettier": "^8.8.0",
-=======
-    "bootstrap": "^5.2.3",
->>>>>>> 162dadcd
     "formik": "^2.2.9",
     "json-server": "^0.17.3",
     "notistack": "^3.0.1",
