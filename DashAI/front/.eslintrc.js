--- conflicted
+++ resolved
@@ -8,13 +8,8 @@
   parserOptions: {
     ecmaVersion: "latest",
     sourceType: "module",
-<<<<<<< HEAD
     tsconfigRootDir: __dirname,
     project: "tsconfig.json",
-  },
-  plugins: ["react"],
-  rules: {},
-=======
   },
   plugins: ["react"],
   rules: {
@@ -23,5 +18,4 @@
       process.platform === "win32" ? "windows" : "unix",
     ],
   },
->>>>>>> f29bfde5
 };