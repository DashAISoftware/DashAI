--- conflicted
+++ resolved
@@ -15,10 +15,7 @@
 import ParameterForm from "../components/ParameterForm";
 import * as S from "../styles/components/DatasetConfigStyles";
 import { StyledButton, ErrorMessageDiv } from "../styles/globalComponents";
-<<<<<<< HEAD
 import { getSchema as getSchemaRequest } from "../api/oldEndpoints";
-=======
->>>>>>> 3d8b1715
 import { getDatasets as getDatasetsRequest } from "../api/datasets";
 import { useSnackbar } from "notistack";
 
@@ -178,10 +175,7 @@
   //
   const [datasets, setDatasets] = useState([]);
   const { enqueueSnackbar } = useSnackbar();
-<<<<<<< HEAD
-=======
-
->>>>>>> 3d8b1715
+
   useEffect(() => {
     setDatasetState(EMPTY);
     async function getSchema() {
