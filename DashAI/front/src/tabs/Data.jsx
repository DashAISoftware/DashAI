--- conflicted
+++ resolved
@@ -39,15 +39,11 @@
         initialRows={datasets}
         handleNewDataset={handleNewDataset}
       />
-<<<<<<< HEAD
-      <NewDatasetModal
+      <DatasetModal
         open={open}
         setOpen={setOpen}
         updateDatasets={getDatasets}
       />
-=======
-      <DatasetModal open={open} setOpen={setOpen} />
->>>>>>> 8fc3a338
     </Container>
   );
 }
