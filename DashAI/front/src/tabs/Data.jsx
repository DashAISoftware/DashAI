--- conflicted
+++ resolved
@@ -14,16 +14,10 @@
 import { getDefaultValues } from "../utils/values";
 import ParameterForm from "../components/ParameterForm";
 import * as S from "../styles/components/DatasetConfigStyles";
-<<<<<<< HEAD
-import {
-  StyledButton,
-  SubTitle,
-  ErrorMessageDiv,
-} from "../styles/globalComponents";
+import { StyledButton, ErrorMessageDiv } from "../styles/globalComponents";
 import { getSchema as getSchemaRequest } from "../api/oldEndpoints";
-=======
-import { StyledButton, ErrorMessageDiv } from "../styles/globalComponents";
->>>>>>> 2cf6fa98
+import { getDatasets as getDatasetsRequest } from "../api/datasets";
+import { useSnackbar } from "notistack";
 
 function SplitsParams({
   paramsSchema,
@@ -180,6 +174,7 @@
   const [showMoreOptions, setShowMoreOptions] = useState(false);
   //
   const [datasets, setDatasets] = useState([]);
+  const { enqueueSnackbar } = useSnackbar();
   useEffect(() => {
     setDatasetState(EMPTY);
     async function getSchema() {
@@ -197,18 +192,22 @@
   }, []);
 
   useEffect(() => {
-    async function fetchDatasets() {
-      const response = await fetch(
-        `${process.env.REACT_APP_DATASET_UPLOAD_ENDPOINT}`
-      );
-      if (!response.ok) {
-        throw new Error("Could not obtain datasets");
-      } else {
-        const fetchedDatasets = await response.json();
-        setDatasets(fetchedDatasets);
+    async function getDatasets() {
+      try {
+        const datasets = await getDatasetsRequest();
+        setDatasets(datasets);
+      } catch (error) {
+        console.error(error);
+        enqueueSnackbar("Error while trying to obtain the datasets table.", {
+          variant: "error",
+          anchorOrigin: {
+            vertical: "top",
+            horizontal: "right",
+          },
+        });
       }
     }
-    fetchDatasets();
+    getDatasets();
   }, []);
 
   const handleSubmitParams = (modelName, values) => {
