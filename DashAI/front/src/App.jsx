import React from "react";

import { BrowserRouter, Route, Routes } from "react-router-dom";
import { Container } from "@mui/material";

import "./App.css";
import DatasetsPage from "./pages/DatasetsPage";
import ExperimentsPage from "./pages/ExperimentPage";
<<<<<<< HEAD
import ResultsPage from "./pages/ResultsPage";
=======
import Results from "./tabs/Results";
import RunResults from "./components/results/RunResults";
>>>>>>> e86c2987
import Home from "./pages/Home";
import ResponsiveAppBar from "./components/ResponsiveAppBar";

function App() {
  return (
    <BrowserRouter>
      <ResponsiveAppBar />
      <Container maxWidth="lg" sx={{ my: 5, mb: 4 }}>
        <Routes>
          <Route path="/" element={<Home />} />
          <Route path="/app" element={<Home />} />
          <Route path="/app/data/" element={<DatasetsPage />} />
          <Route path="/app/experiments" element={<ExperimentsPage />} />
<<<<<<< HEAD
          <Route path="/app/results" element={<ResultsPage />}>
            <Route path="experiments/:id" element={<ResultsPage />} />
=======
          <Route path="/app/results">
            <Route index element={<Results />} />
            <Route path="experiments/:id">
              <Route index element={<Results />} />
              <Route path="runs/:id" element={<RunResults />} />
            </Route>
>>>>>>> e86c2987
          </Route>
        </Routes>
      </Container>
    </BrowserRouter>
  );
}
export default App;<|MERGE_RESOLUTION|>--- conflicted
+++ resolved
@@ -6,12 +6,8 @@
 import "./App.css";
 import DatasetsPage from "./pages/DatasetsPage";
 import ExperimentsPage from "./pages/ExperimentPage";
-<<<<<<< HEAD
+import RunResults from "./components/results/RunResults";
 import ResultsPage from "./pages/ResultsPage";
-=======
-import Results from "./tabs/Results";
-import RunResults from "./components/results/RunResults";
->>>>>>> e86c2987
 import Home from "./pages/Home";
 import ResponsiveAppBar from "./components/ResponsiveAppBar";
 
@@ -25,17 +21,12 @@
           <Route path="/app" element={<Home />} />
           <Route path="/app/data/" element={<DatasetsPage />} />
           <Route path="/app/experiments" element={<ExperimentsPage />} />
-<<<<<<< HEAD
-          <Route path="/app/results" element={<ResultsPage />}>
-            <Route path="experiments/:id" element={<ResultsPage />} />
-=======
           <Route path="/app/results">
-            <Route index element={<Results />} />
+            <Route index element={<ResultsPage />} />
             <Route path="experiments/:id">
-              <Route index element={<Results />} />
+              <Route index element={<ResultsPage />} />
               <Route path="runs/:id" element={<RunResults />} />
             </Route>
->>>>>>> e86c2987
           </Route>
         </Routes>
       </Container>
