<<<<<<< HEAD
import React, { useEffect, useState } from "react";

import { BrowserRouter, Route, Routes } from "react-router-dom";
import { Container, Grid } from "@mui/material";

import "./App.css";
import Data from "./tabs/Data";
import Error from "./components/Error";
import ExperimentsPage from "./pages/ExperimentPage";
import Home from "./tabs/Home";
import Play from "./tabs/Play";
import Results from "./tabs/Results";
import ResponsiveAppBar from "./components/ResponsiveAppBar";
=======
import React from "react";
import { Container } from "@mui/material";
import { BrowserRouter, Route, Routes } from "react-router-dom";

import "./App.css";
import ResponsiveAppBar from "./components/ResponsiveAppBar";
import Home from "./pages/Home";
import Data from "./tabs/Data";
import Results from "./tabs/Results";
import Play from "./tabs/Play";
import Experiment from "./tabs/Experiment";
>>>>>>> 535a900c

function App() {
  return (
<<<<<<< HEAD
    <React.Fragment>
      {apiIsOnline ? (
        <BrowserRouter>
          <ResponsiveAppBar />
          <Container maxWidth="lg" sx={{ my: 5, mb: 4 }}>
            <Grid
              container
              direction="row"
              justifyContent="center"
              alignItems="center"
            >
              <Routes>
                <Route path="/" element={<Home />}></Route>
                <Route path="/app" element={<Home />} />
                <Route path="/app/data/" element={<Data />} />
                <Route path="/app/experiments" element={<ExperimentsPage />} />
                <Route path="/app/results" element={<Results />} />
                <Route path="/app/play" element={<Play />} />
              </Routes>
            </Grid>
          </Container>
        </BrowserRouter>
      ) : (
        <Container maxWidth="lg">
          <Grid
            container
            direction="row"
            justifyContent="center"
            alignItems="center"
            sx={{ mt: 6 }}
          >
            <Grid item>
              <Error message="API is not online" />
            </Grid>
          </Grid>
        </Container>
      )}
    </React.Fragment>
=======
    <BrowserRouter>
      <ResponsiveAppBar />
      <Container maxWidth="lg" sx={{ my: 5, mb: 4 }}>
        <Routes>
          <Route path="/" element={<Home />} />
          <Route path="/app" element={<Home />} />
          <Route path="/app/data/" element={<Data />} />
          <Route path="/app/experiments" element={<Experiment />} />
          <Route path="/app/results" element={<Results />} />
          <Route path="/app/play" element={<Play />} />
        </Routes>
      </Container>
    </BrowserRouter>
>>>>>>> 535a900c
  );
}
export default App;<|MERGE_RESOLUTION|>--- conflicted
+++ resolved
@@ -1,73 +1,18 @@
-<<<<<<< HEAD
-import React, { useEffect, useState } from "react";
+import React from "react";
 
 import { BrowserRouter, Route, Routes } from "react-router-dom";
-import { Container, Grid } from "@mui/material";
+import { Container } from "@mui/material";
 
 import "./App.css";
 import Data from "./tabs/Data";
-import Error from "./components/Error";
 import ExperimentsPage from "./pages/ExperimentPage";
-import Home from "./tabs/Home";
+import Home from "./pages/Home";
 import Play from "./tabs/Play";
 import Results from "./tabs/Results";
 import ResponsiveAppBar from "./components/ResponsiveAppBar";
-=======
-import React from "react";
-import { Container } from "@mui/material";
-import { BrowserRouter, Route, Routes } from "react-router-dom";
-
-import "./App.css";
-import ResponsiveAppBar from "./components/ResponsiveAppBar";
-import Home from "./pages/Home";
-import Data from "./tabs/Data";
-import Results from "./tabs/Results";
-import Play from "./tabs/Play";
-import Experiment from "./tabs/Experiment";
->>>>>>> 535a900c
 
 function App() {
   return (
-<<<<<<< HEAD
-    <React.Fragment>
-      {apiIsOnline ? (
-        <BrowserRouter>
-          <ResponsiveAppBar />
-          <Container maxWidth="lg" sx={{ my: 5, mb: 4 }}>
-            <Grid
-              container
-              direction="row"
-              justifyContent="center"
-              alignItems="center"
-            >
-              <Routes>
-                <Route path="/" element={<Home />}></Route>
-                <Route path="/app" element={<Home />} />
-                <Route path="/app/data/" element={<Data />} />
-                <Route path="/app/experiments" element={<ExperimentsPage />} />
-                <Route path="/app/results" element={<Results />} />
-                <Route path="/app/play" element={<Play />} />
-              </Routes>
-            </Grid>
-          </Container>
-        </BrowserRouter>
-      ) : (
-        <Container maxWidth="lg">
-          <Grid
-            container
-            direction="row"
-            justifyContent="center"
-            alignItems="center"
-            sx={{ mt: 6 }}
-          >
-            <Grid item>
-              <Error message="API is not online" />
-            </Grid>
-          </Grid>
-        </Container>
-      )}
-    </React.Fragment>
-=======
     <BrowserRouter>
       <ResponsiveAppBar />
       <Container maxWidth="lg" sx={{ my: 5, mb: 4 }}>
@@ -75,13 +20,12 @@
           <Route path="/" element={<Home />} />
           <Route path="/app" element={<Home />} />
           <Route path="/app/data/" element={<Data />} />
-          <Route path="/app/experiments" element={<Experiment />} />
+          <Route path="/app/experiments" element={<ExperimentsPage />} />
           <Route path="/app/results" element={<Results />} />
           <Route path="/app/play" element={<Play />} />
         </Routes>
       </Container>
     </BrowserRouter>
->>>>>>> 535a900c
   );
 }
 export default App;