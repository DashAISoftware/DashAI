import React from "react";

import { BrowserRouter, Route, Routes } from "react-router-dom";
import { Container } from "@mui/material";

import "./App.css";
import Data from "./tabs/Data";
<<<<<<< HEAD
import Experiment from "./tabs/Experiment";
=======
import ExperimentsPage from "./pages/ExperimentPage";
import Home from "./pages/Home";
import Play from "./tabs/Play";
// import Results from "./tabs/Results";
import ResponsiveAppBar from "./components/ResponsiveAppBar";
>>>>>>> 162dadcd

function App() {
  return (
    <BrowserRouter>
      <ResponsiveAppBar />
      <Container maxWidth="lg" sx={{ my: 5, mb: 4 }}>
        <Routes>
          <Route path="/" element={<Home />} />
          <Route path="/app" element={<Home />} />
          <Route path="/app/data/" element={<Data />} />
          <Route path="/app/experiments" element={<ExperimentsPage />} />
          <Route path="/app/results" element={<div>TODO...</div>} />
        </Routes>
      </Container>
    </BrowserRouter>
  );
}
export default App;<|MERGE_RESOLUTION|>--- conflicted
+++ resolved
@@ -5,15 +5,9 @@
 
 import "./App.css";
 import Data from "./tabs/Data";
-<<<<<<< HEAD
-import Experiment from "./tabs/Experiment";
-=======
 import ExperimentsPage from "./pages/ExperimentPage";
 import Home from "./pages/Home";
-import Play from "./tabs/Play";
-// import Results from "./tabs/Results";
 import ResponsiveAppBar from "./components/ResponsiveAppBar";
->>>>>>> 162dadcd
 
 function App() {
   return (
