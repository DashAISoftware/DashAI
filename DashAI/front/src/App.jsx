import React from "react";

import { BrowserRouter, Route, Routes } from "react-router-dom";

import "./App.css";
<<<<<<< HEAD
import DatasetsPage from "./pages/DatasetsPage";
import ExperimentsPage from "./pages/ExperimentPage";
import ExplainersDashboard from "./components/explainers/ExplainersDashboard";
import ExplainersPage from "./pages/ExplainersPage";
import RunResults from "./components/results/RunResults";
import ResultsPage from "./pages/ResultsPage";
import Home from "./pages/Home";
=======
import DatasetsPage from "./pages/datasets/Datasets";
import ExperimentsPage from "./pages/experiments/Experiments";
import Home from "./pages/home/Home";
>>>>>>> 49c61b86
import ResponsiveAppBar from "./components/ResponsiveAppBar";
import ExplainerData from "./components/explainers/ExplainerData";

function App() {
  return (
    <BrowserRouter>
      <ResponsiveAppBar />
      <Routes>
        <Route path="/" element={<Home />} />
        <Route path="/app" element={<Home />} />
        <Route path="/app/data/" element={<DatasetsPage />} />
        <Route path="/app/experiments" element={<ExperimentsPage />} />
<<<<<<< HEAD
        <Route path="/app/results">
          <Route index element={<ResultsPage />} />
          <Route path="experiments/:id">
            <Route index element={<ResultsPage />} />
            <Route path="runs/:id" element={<RunResults />} />
          </Route>
        </Route>
        <Route path="/app/explainers">
          <Route index element={<ExplainersPage />} />
          <Route path="runs/:id" element={<ExplainersDashboard />} />
          <Route
            path="explainer/:scope/:runId/:id"
            element={<ExplainerData />}
          />
        </Route>
=======
>>>>>>> 49c61b86
      </Routes>
    </BrowserRouter>
  );
}
export default App;<|MERGE_RESOLUTION|>--- conflicted
+++ resolved
@@ -3,21 +3,13 @@
 import { BrowserRouter, Route, Routes } from "react-router-dom";
 
 import "./App.css";
-<<<<<<< HEAD
-import DatasetsPage from "./pages/DatasetsPage";
-import ExperimentsPage from "./pages/ExperimentPage";
-import ExplainersDashboard from "./components/explainers/ExplainersDashboard";
-import ExplainersPage from "./pages/ExplainersPage";
-import RunResults from "./components/results/RunResults";
-import ResultsPage from "./pages/ResultsPage";
-import Home from "./pages/Home";
-=======
 import DatasetsPage from "./pages/datasets/Datasets";
 import ExperimentsPage from "./pages/experiments/Experiments";
 import Home from "./pages/home/Home";
->>>>>>> 49c61b86
+import ExplainersDashboard from "./components/explainers/ExplainersDashboard";
+import ExplainersPage from "./pages/ExplainersPage";
+import ExplainerData from "./components/explainers/ExplainerData";
 import ResponsiveAppBar from "./components/ResponsiveAppBar";
-import ExplainerData from "./components/explainers/ExplainerData";
 
 function App() {
   return (
@@ -28,14 +20,6 @@
         <Route path="/app" element={<Home />} />
         <Route path="/app/data/" element={<DatasetsPage />} />
         <Route path="/app/experiments" element={<ExperimentsPage />} />
-<<<<<<< HEAD
-        <Route path="/app/results">
-          <Route index element={<ResultsPage />} />
-          <Route path="experiments/:id">
-            <Route index element={<ResultsPage />} />
-            <Route path="runs/:id" element={<RunResults />} />
-          </Route>
-        </Route>
         <Route path="/app/explainers">
           <Route index element={<ExplainersPage />} />
           <Route path="runs/:id" element={<ExplainersDashboard />} />
@@ -44,8 +28,6 @@
             element={<ExplainerData />}
           />
         </Route>
-=======
->>>>>>> 49c61b86
       </Routes>
     </BrowserRouter>
   );
