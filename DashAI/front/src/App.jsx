--- conflicted
+++ resolved
@@ -40,20 +40,12 @@
               alignItems="center"
             >
               <Routes>
-<<<<<<< HEAD
-                <Route path="/" element={<Home />} />
-                <Route path="/data/" element={<Data />} />
-                <Route path="/experiments" element={<Experiment />} />
-                <Route path="/results" element={<Results />} />
-                <Route path="/play" element={<Play />} />
-=======
                 <Route path="/" element={<Home />}></Route>
                 <Route path="/app" element={<Home />} />
                 <Route path="/app/data/" element={<Data />} />
                 <Route path="/app/experiments" element={<Experiment />} />
                 <Route path="/app/results" element={<Results />} />
                 <Route path="/app/play" element={<Play />} />
->>>>>>> 18f6f2eb
               </Routes>
             </Grid>
           </Container>
