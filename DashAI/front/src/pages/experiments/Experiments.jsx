--- conflicted
+++ resolved
@@ -12,13 +12,8 @@
 
   return (
     <CustomLayout
-<<<<<<< HEAD
       title="Experiments Module"
-      subtitle="Train a model to view the experiments dashboad"
-=======
-      title="Expermients Module"
       subtitle="Configure experiments to train models"
->>>>>>> ebf4358f
     >
       {/* New experiment Modal */}
       <NewExperimentModal
