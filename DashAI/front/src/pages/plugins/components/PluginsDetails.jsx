--- conflicted
+++ resolved
@@ -57,7 +57,6 @@
   function PluginsActions() {
     return (
       <Grid container columnGap={2}>
-<<<<<<< HEAD
         {installLoading ? (
           <Button size="medium" variant="outlined" disabled>
             <CircularProgress size={24} />
@@ -73,14 +72,8 @@
             )
               ? "Uninstall"
               : "Install"}
-=======
-        <Button onClick={() => updatePlugin()} size="medium" variant="outlined">
-          {[PluginStatus.INSTALLED, PluginStatus.DOWNLOADED].includes(
-            plugin.status,
-          )
-            ? "Uninstall"
-            : "Install"}
-        </Button>
+          </Button>
+        )}
         {[PluginStatus.INSTALLED, PluginStatus.DOWNLOADED].includes(
           plugin.status,
         ) && (
@@ -91,7 +84,6 @@
             disabled={plugin.installed_version === plugin.lastest_version}
           >
             Upgrade
->>>>>>> 877ad1c1
           </Button>
         )}
       </Grid>
