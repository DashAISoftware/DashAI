<<<<<<< HEAD
=======
import { getModelSchema as getModelSchemaRequest } from "../api/oldEndpoints";

import { getComponents as getComponentsRequest } from "../api/component";

>>>>>>> 3a37d724
export function getDefaultValues(parameterJsonSchema) {
  const { properties } = parameterJsonSchema;
  if (typeof properties !== "undefined") {
    const parameters = Object.keys(properties);
    const defaultValues = {};
    parameters.forEach((param) => {
      const val = properties[param].oneOf[0].default;
      defaultValues[param] = typeof val !== "undefined" ? val : { choice: "" };
    });
    return defaultValues;
  }
  return "null";
<<<<<<< HEAD
=======
}

export async function getFullDefaultValues(
  parameterJsonSchema,
  choice = "none",
) {
  const { properties } = parameterJsonSchema;

  if (!properties || Object.keys(properties).length === 0) {
    return {};
  }

  const defaultValues = choice === "none" ? {} : { choice };

  for (const param of Object.keys(properties)) {
    const val = properties[param].oneOf[0].default;

    if (val !== undefined) {
      defaultValues[param] = val;
    } else {
      const { parent } = properties[param].oneOf[0];
      let options;
      let parameterSchema;

      try {
        options = await getComponentsRequest({
          selectTypes: ["Model"],
          componentParent: parent,
        });

        const [first] = options;

        parameterSchema = await getModelSchemaRequest(first.name);

        defaultValues[param] = await getFullDefaultValues(
          parameterSchema,
          first.name,
        );
      } catch (error) {
        console.error(error);
      }
    }
  }

  return defaultValues;
>>>>>>> 3a37d724
}<|MERGE_RESOLUTION|>--- conflicted
+++ resolved
@@ -1,10 +1,7 @@
-<<<<<<< HEAD
-=======
 import { getModelSchema as getModelSchemaRequest } from "../api/oldEndpoints";
 
 import { getComponents as getComponentsRequest } from "../api/component";
 
->>>>>>> 3a37d724
 export function getDefaultValues(parameterJsonSchema) {
   const { properties } = parameterJsonSchema;
   if (typeof properties !== "undefined") {
@@ -17,8 +14,6 @@
     return defaultValues;
   }
   return "null";
-<<<<<<< HEAD
-=======
 }
 
 export async function getFullDefaultValues(
@@ -64,5 +59,4 @@
   }
 
   return defaultValues;
->>>>>>> 3a37d724
 }