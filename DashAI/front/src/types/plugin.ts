--- conflicted
+++ resolved
@@ -1,8 +1,4 @@
 export enum PluginStatus {
-<<<<<<< HEAD
-  NONE = 0,
-=======
->>>>>>> 2bb52ac8
   REGISTERED = 1,
   INSTALLED = 2,
   ERROR = 3,
