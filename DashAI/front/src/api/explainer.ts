--- conflicted
+++ resolved
@@ -39,7 +39,6 @@
   return response.data;
 };
 
-<<<<<<< HEAD
 export const createLocalExplainer = async (
   name: string,
   runId: number,
@@ -73,12 +72,13 @@
     "/v1/explainer/local/validate-dataset",
     data,
   );
-=======
+  return response.data;
+};
+
 export const deleteExplainer = async (
   scope: string,
   id: string,
 ): Promise<object> => {
   const response = await api.delete(`/v1/explainer/${scope}/${id}`);
->>>>>>> 982512f8
   return response.data;
 };