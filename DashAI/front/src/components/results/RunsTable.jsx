import React, { useEffect, useState } from "react";
import PropTypes from "prop-types";
import { Alert, AlertTitle, CircularProgress, Paper } from "@mui/material";
import { DataGrid, GridActionsCellItem, GridToolbar } from "@mui/x-data-grid";
import { getRuns as getRunsRequest } from "../../api/run";
import { getComponents as getComponentsRequest } from "../../api/component";
import { getExperimentById } from "../../api/experiment";
import { useSnackbar } from "notistack";
import { useNavigate } from "react-router-dom";
<<<<<<< HEAD
import { formatDate } from "../../utils/index";
=======
import QueryStatsIcon from "@mui/icons-material/QueryStats";
import { getRunStatus } from "../../utils/runStatus";
>>>>>>> a87ecc79

// columns that are common to all runs
const initialColumns = [
  {
    field: "name",
    headerName: "Name",
    minWidth: 150,
  },
  {
    field: "model_name",
    headerName: "Model",
    minWidth: 150,
  },
  {
    field: "status",
    headerName: "Status",
    minWidth: 150,
  },
  {
    field: "created",
    headerName: "Created",
    type: Date,
    minWidth: 140,
    valueFormatter: (params) => formatDate(params.value),
  },
  {
    field: "last_modified",
    headerName: "Last modified",
    type: Date,
    minWidth: 140,
    valueFormatter: (params) => formatDate(params.value),
  },
  {
    field: "start_time",
    headerName: "Start",
    type: Date,
    minWidth: 140,
    valueFormatter: (params) => formatDate(params.value),
  },
  {
    field: "end_time",
    headerName: "End",
    type: Date,
    minWidth: 140,
    valueFormatter: (params) => formatDate(params.value),
  },
];

// name of the properties in the run object that contain objects
const runObjectProperties = [
  "train_metrics",
  "test_metrics",
  "validation_metrics",
  "parameters",
];

// function to get prefixes for the column names of each metric
const getPrefix = (property) => {
  switch (property) {
    case "train_metrics":
      return "train_";
    case "test_metrics":
      return "test_";
    case "validation_metrics":
      return "val_";
    default:
      return "";
  }
};
/**
 * This component renders a table that contains the runs associated to an experiment.
 * @param {string} experimentId id of the experiment whose runs the user wants to analyze.
 */
function RunsTable({ experimentId }) {
  const { enqueueSnackbar } = useSnackbar();
  const navigate = useNavigate();

  const [rows, setRows] = useState([]);
  const [columns, setColumns] = useState([]);
  const [columnGroupingModel, setColumnGroupingModel] = useState([]);
  const [columnVisibilityModel, setColumnVisibilityModel] = useState({});
  const [loading, setLoading] = useState(false);

  const actionsColumns = [
    {
      field: "actions",
      type: "actions",
      minWidth: 80,
      getActions: (params) => [
        <GridActionsCellItem
          key="specific-results-button"
          icon={<QueryStatsIcon />}
          label="Run Results"
          onClick={() =>
            navigate(
              `/app/results/experiments/${experimentId}/runs/${params.id}`,
            )
          }
          sx={{ color: "primary.main" }}
        />,
      ],
    },
  ];

  const extractRows = (rawRuns) => {
    let rows = [];
    rawRuns.forEach((run) => {
      let newRun = { ...run };
      runObjectProperties.forEach((p) => {
        // adds its corresponding prefix to the metric name (e.g. train_F1) and
        // if the metric value is a number, it is rounded to two decimal places.
        Object.keys(run[p] ?? {}).forEach((metric) => {
          newRun = {
            ...newRun,
            [`${getPrefix(p)}${metric}`]:
              typeof run[p][metric] === "number"
                ? run[p][metric].toFixed(2)
                : run[p][metric],
          };
        });
      });
      rows = [...rows, newRun];
    });
    return rows;
  };

  const extractColumns = (rawMetrics, rawRuns) => {
    // extract metrics
    let metrics = [];
    for (const metric of rawMetrics) {
      metrics = [
        ...metrics,
        { field: `train_${metric.name}` },
        { field: `test_${metric.name}` },
        { field: `val_${metric.name}` },
      ];
    }

    // extract parameters
    let distinctParameters = {};
    for (const run of rawRuns) {
      distinctParameters = { ...distinctParameters, ...run.parameters };
    }
    const parameters = Object.keys(distinctParameters).map((name) => {
      return { field: name };
    });

    // column grouping
    const columnGroupingModel = [
      { groupId: "Actions", children: [...actionsColumns] },
      { groupId: "Info", children: [...initialColumns] },
      { groupId: "Metrics", children: [...metrics] },
      { groupId: "Parameters", children: [...parameters] },
    ];

    // column visibility
    let columnVisibilityModel = {
      last_modified: false,
      start_time: false,
      end_time: false,
    };
    [...metrics, ...parameters].forEach((col) => {
      if (col.field.includes("test")) {
        return; // skip this iteration and proceed with the next one
      }
      columnVisibilityModel = { ...columnVisibilityModel, [col.field]: false };
    });

    const columns = [
      ...actionsColumns,
      ...initialColumns,
      ...metrics,
      ...parameters,
    ];

    return { columns, columnGroupingModel, columnVisibilityModel };
  };

  const getRuns = async () => {
    setLoading(true);
    try {
      const runs = await getRunsRequest(experimentId);
      const experiment = await getExperimentById(experimentId);
      const metrics = await getComponentsRequest({
        selectTypes: ["Metric"],
        relatedComponent: experiment.task_name,
      });
      const rows = extractRows(runs);
      const rowsWithStringStatus = rows.map((run) => {
        return { ...run, status: getRunStatus(run.status) };
      });
      const { columns, columnGroupingModel, columnVisibilityModel } =
        extractColumns(metrics, runs);
      setRows(rowsWithStringStatus);
      setColumns(columns);
      setColumnGroupingModel(columnGroupingModel);
      setColumnVisibilityModel(columnVisibilityModel);
    } catch (error) {
      enqueueSnackbar("Error while trying to obtain the runs table.");
      if (error.response) {
        console.error("Response error:", error.message);
      } else if (error.request) {
        console.error("Request error", error.request);
      } else {
        console.error("Unknown Error", error.message);
      }
    } finally {
      setLoading(false);
    }
  };

  // fetch the runs and preprocess the data for DataGrid
  useEffect(() => {
    if (experimentId !== undefined) {
      getRuns();
    }
  }, [experimentId]);
  return (
    <Paper
      sx={{
        p: 4,
        width: "80vw",
      }}
    >
      {experimentId === undefined && (
        <Alert severity="warning" sx={{ mb: 2 }}>
          <AlertTitle>No experiment selected</AlertTitle>
          Select an experiment to see the runs associated to it
        </Alert>
      )}
      {!loading ? (
        <DataGrid
          rows={
            experimentId
              ? rows.filter((run) => String(run.experiment_id) === experimentId)
              : []
          }
          columns={columns}
          initialState={{
            pagination: {
              paginationModel: {
                pageSize: 10,
              },
            },
            columns: {
              columnVisibilityModel,
            },
          }}
          experimentalFeatures={{ columnGrouping: true }}
          columnGroupingModel={columnGroupingModel}
          slots={{
            toolbar: GridToolbar,
          }}
          pageSizeOptions={[10]}
          density="compact"
          disableRowSelectionOnClick
          autoHeight
          sx={{
            // disable cell selection style
            ".MuiDataGrid-cell:focus": {
              outline: "none",
            },
            // pointer cursor on ALL rows
            "& .MuiDataGrid-row:hover": {},
          }}
        />
      ) : (
        <CircularProgress color="inherit" />
      )}
    </Paper>
  );
}

RunsTable.propTypes = {
  experimentId: PropTypes.string,
};

RunsTable.defaultProps = {
  experimentId: undefined,
};

export default RunsTable;<|MERGE_RESOLUTION|>--- conflicted
+++ resolved
@@ -7,12 +7,9 @@
 import { getExperimentById } from "../../api/experiment";
 import { useSnackbar } from "notistack";
 import { useNavigate } from "react-router-dom";
-<<<<<<< HEAD
-import { formatDate } from "../../utils/index";
-=======
 import QueryStatsIcon from "@mui/icons-material/QueryStats";
 import { getRunStatus } from "../../utils/runStatus";
->>>>>>> a87ecc79
+import { formatDate } from "../../utils/index";
 
 // columns that are common to all runs
 const initialColumns = [
