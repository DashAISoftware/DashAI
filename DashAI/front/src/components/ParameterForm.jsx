/* eslint-disable react/jsx-props-no-spreading */
import React, { useState, useEffect, useRef } from "react";
import InputLabel from "@mui/material/InputLabel";
import MenuItem from "@mui/material/MenuItem";
import FormControl from "@mui/material/FormControl";
import Select from "@mui/material/Select";
import PropTypes from "prop-types";
import { useFormik } from "formik";
import * as Yup from "yup";
import { Tooltip, IconButton } from "@mui/material";
import HelpOutlineIcon from "@mui/icons-material/HelpOutline";
import { P, StyledButton, ErrorMessageDiv } from "../styles/globalComponents";
import { getDefaultValues } from "../utils/values";
import * as S from "../styles/components/ParameterFormStyles";
import {
  getChildren as getChildrenRequest,
  getModelSchema as getModelSchemaRequest,
} from "../api/oldEndpoints";

function genYupValidation(yupInitialObj, schema) {
  let finalObj = yupInitialObj;
  if ("maximum" in schema) {
    finalObj = finalObj.max(schema.maximum, schema.error_msg);
  }
  if ("minimum" in schema) {
    finalObj = finalObj.min(schema.minimum, schema.error_msg);
  }
  if ("exclusiveMinimum" in schema) {
    finalObj = finalObj.min(
      Math.min(schema.exclusiveMinimum, schema.default),
      schema.error_msg
    );
  }

  if ("enum" in schema) {
    finalObj = finalObj.oneOf(schema.enum);
  }
  if ("optional" in schema) {
    return finalObj;
  }
  return finalObj.required("Required");
}

function getValidation(parameterJsonSchema) {
  const { properties } = parameterJsonSchema;
  const validationObject = {};
  if (typeof properties !== "undefined") {
    const parameters = Object.keys(properties);
    parameters.forEach((param) => {
      const subSchema = properties[param].oneOf[0];
      let yupInitialObj = null;
      switch (subSchema.type) {
        case "integer":
          yupInitialObj = Yup.number().integer();
          break;
        case "number":
          yupInitialObj = Yup.number();
          break;
        case "float":
          yupInitialObj = Yup.number();
          break;
        case "string":
          yupInitialObj = Yup.string();
          break;
        case "text":
          yupInitialObj = Yup.string();
          break;
        case "boolean":
          yupInitialObj = Yup.boolean();
          break;
        default:
          yupInitialObj = "none";
      }
      if (yupInitialObj !== "none") {
        validationObject[param] = genYupValidation(yupInitialObj, subSchema);
      }
    });
  }
  return Yup.object().shape(validationObject);
}

export const generateTooltip = (contentStr) => (
  <Tooltip
    title={<div dangerouslySetInnerHTML={{ __html: contentStr }} />}
    placement="right-start"
    arrow
  >
    <IconButton>
      <HelpOutlineIcon />
    </IconButton>
  </Tooltip>
);

function ClassInput({
  modelName,
  paramJsonSchema,
  setFieldValue,
  formDefaultValues,
}) {
  ClassInput.propTypes = {
    modelName: PropTypes.string.isRequired,
    paramJsonSchema: PropTypes.objectOf(
      PropTypes.oneOfType([PropTypes.string, PropTypes.bool, PropTypes.object])
    ).isRequired,
    setFieldValue: PropTypes.func.isRequired,
    formDefaultValues: PropTypes.objectOf(
      PropTypes.oneOfType([
        PropTypes.string,
        PropTypes.bool,
        PropTypes.number,
        PropTypes.object,
      ])
    ),
  };
  ClassInput.defaultProps = {
    formDefaultValues: { emptyDefaultValues: true },
  };
  const [options, setOptions] = useState([]);
  const [selectedOption, setSelectedOption] = useState(
    formDefaultValues.choice
  );
  const [paramSchema, setParamSchema] = useState({});
  const [defaultValues, setDefaultValues] = useState({
    loaded: true,
    values: formDefaultValues,
  });
  const accordionRef = useRef(null);
  const handleButtonClick = () => {
    accordionRef.current.childNodes[0].childNodes[0].childNodes[0].click();
  };
  const getOptions = async (parentClass) => {
<<<<<<< HEAD
    try {
      const receivedOptions = await getChildrenRequest(parentClass);
      setOptions(receivedOptions);
    } catch (error) {
      console.error(error);
      setOptions([]);
    }
=======
    const fetchedOptions = await fetch(
      `${process.env.REACT_APP_GET_CHILDREN_ENDPOINT + parentClass}`
    );
    const receivedOptions = await fetchedOptions.json();
    setOptions(receivedOptions);
>>>>>>> 2cf6fa98
  };
  const getParamSchema = async () => {
    if (selectedOption !== "") {
      setDefaultValues({ ...defaultValues, loaded: false });
      const parameterSchema = await getModelSchemaRequest(selectedOption);
      setParamSchema(parameterSchema);
      setDefaultValues({
        loaded: true,
        values:
          formDefaultValues.choice !== selectedOption
            ? getDefaultValues(parameterSchema)
            : formDefaultValues,
      });
    }
  };
  useEffect(() => {
    getOptions(paramJsonSchema.parent);
  }, []);
  useEffect(() => {
    getParamSchema();
  }, [selectedOption]);
  return (
    <div key={modelName}>
      <div>
        <S.FloatingLabel className="mb-3" label={modelName}>
          <S.Select
            value={selectedOption}
            name="choice"
            onChange={(e) => setSelectedOption(e.target.value)}
          >
            {options.map((option) => (
              <option key={option}>{option}</option>
            ))}
          </S.Select>
        </S.FloatingLabel>
        {generateTooltip(paramJsonSchema.description)}
        <StyledButton
          type="button"
          style={{
            display: "inline-block",
            marginLeft: "0.5rem",
            marginBottom: "1.5rem",
            width: "2.5rem",
          }}
          onClick={handleButtonClick}
        >
          <img
            alt=""
            style={{ marginBottom: "0.2rem" }}
            src="/images/settings.svg"
            width="16"
            height="16"
          />
        </StyledButton>
      </div>
      <S.Accordion
        ref={accordionRef}
        style={{ marginTop: "-0.5rem", marginBottom: "1rem", width: "80%" }}
      >
        <S.Accordion.Item eventKey="0">
          <S.Accordion.Header
            style={{ display: "none" }}
          >{`${selectedOption} parameters`}</S.Accordion.Header>
          <S.Accordion.Body key={selectedOption}>
            {defaultValues.loaded && (
              <SubForm
                name={modelName}
                parameterSchema={paramSchema}
                setFieldValue={setFieldValue}
                choice={selectedOption}
                defaultValues={defaultValues.values}
              />
            )}
          </S.Accordion.Body>
        </S.Accordion.Item>
      </S.Accordion>
    </div>
  );
}

const genInput = (modelName, paramJsonSchema, formik, defaultValues) => {
  const { type, properties } = paramJsonSchema;
  switch (type) {
    case "object":
      return (
        <div key={modelName}>
          {Object.keys(properties).map((parameter) =>
            genInput(
              parameter,
              properties[parameter].oneOf[0],
              formik,
              defaultValues[parameter]
            )
          )}
        </div>
      );
    case "integer":
      return (
        <S.InputContainerDiv key={modelName}>
          <S.FloatingLabel className="mb-3" label={modelName}>
            <S.Input
              type="number"
              name={modelName}
              value={formik.values[modelName]}
              placeholder={1}
              onChange={formik.handleChange}
              error={formik.errors[modelName]}
            />
          </S.FloatingLabel>

          {generateTooltip(paramJsonSchema.description)}
          {formik.errors[modelName] ? (
            <ErrorMessageDiv>{formik.errors[modelName]}</ErrorMessageDiv>
          ) : null}
        </S.InputContainerDiv>
      );

    case "number":
      return (
        <S.InputContainerDiv key={modelName}>
          <S.FloatingLabel className="mb-3" label={modelName}>
            <S.Input
              type="number"
              name={modelName}
              value={formik.values[modelName]}
              placeholder={1}
              onChange={formik.handleChange}
            />
          </S.FloatingLabel>
          {generateTooltip(paramJsonSchema.description)}
          {formik.errors[modelName] ? (
            <ErrorMessageDiv>{formik.errors[modelName]}</ErrorMessageDiv>
          ) : null}
        </S.InputContainerDiv>
      );

    case "float":
      return (
        <S.InputContainerDiv key={modelName}>
          <S.FloatingLabel className="mb-3" label={modelName}>
            <S.Input
              type="number"
              step="0.01"
              lang="en"
              pattern="/^[0-9]*\.?[0-9]*$/"
              name={modelName}
              value={formik.values[modelName]}
              placeholder={0.1}
              onChange={formik.handleChange}
            />
          </S.FloatingLabel>
          {generateTooltip(paramJsonSchema.description)}
          {formik.errors[modelName] ? (
            <ErrorMessageDiv>{formik.errors[modelName]}</ErrorMessageDiv>
          ) : null}
        </S.InputContainerDiv>
      );
    case "string":
      return (
        <S.InputContainerDiv key={modelName}>
          <FormControl fullWidth>
            <InputLabel id={`demo-simple-select-label-${modelName}`}>
              {modelName}
            </InputLabel>
            <Select
              labelId={`demo-simple-select-label-${modelName}`}
              value={formik.values[modelName]}
              label={modelName}
              onChange={formik.handleChange}
              error={formik.errors[modelName]}
            >
              {paramJsonSchema.enum.map((option) => (
                <MenuItem key={option} value={option}>
                  {option}
                </MenuItem>
              ))}
            </Select>
          </FormControl>
          {generateTooltip(paramJsonSchema.description)}
          {formik.errors[modelName] ? (
            <ErrorMessageDiv>{formik.errors[modelName]}</ErrorMessageDiv>
          ) : null}
        </S.InputContainerDiv>
      );
    case "text":
      return (
        <S.InputContainerDiv key={modelName}>
          <S.FloatingLabel className="mb-3" label={modelName}>
            <S.Input
              type="text"
              name={modelName}
              value={formik.values[modelName]}
              onChange={formik.handleChange}
              error={formik.errors[modelName]}
            />
          </S.FloatingLabel>
          {generateTooltip(paramJsonSchema.description)}
          {formik.errors[modelName] ? (
            <ErrorMessageDiv>{formik.errors[modelName]}</ErrorMessageDiv>
          ) : null}
        </S.InputContainerDiv>
      );
    case "boolean":
      return (
        <S.InputContainerDiv key={modelName}>
          <S.FloatingLabel className="mb-3" label={modelName}>
            <S.Select
              name={modelName}
              value={formik.values[modelName]}
              onChange={formik.handleChange}
              aria-label="select an option"
            >
              {defaultValues === false ? (
                <>
                  <option key={`${modelName}-false`} value="False">
                    False
                  </option>
                  <option key={`${modelName}-true`} value="True">
                    True
                  </option>
                </>
              ) : (
                <>
                  <option key={`${modelName}-true`} value="True">
                    True
                  </option>
                  <option key={`${modelName}-false`} value="False">
                    False
                  </option>
                </>
              )}
            </S.Select>
          </S.FloatingLabel>
          {generateTooltip(paramJsonSchema.description)}
          {formik.errors[modelName] ? (
            <ErrorMessageDiv>{formik.errors[modelName]}</ErrorMessageDiv>
          ) : null}
        </S.InputContainerDiv>
      );

    case "class":
      return (
        <ClassInput
          modelName={modelName}
          paramJsonSchema={paramJsonSchema}
          setFieldValue={formik.setFieldValue}
          formDefaultValues={defaultValues}
          key={`rec-param-${modelName}`}
        />
      );

    default:
      return (
        <p
          style={{ color: "red", fontWeight: "bold" }}
        >{`Not a valid parameter type: ${type}`}</p>
      );
  }
};

function SubForm({
  name,
  parameterSchema,
  setFieldValue,
  choice,
  defaultValues,
}) {
  SubForm.propTypes = {
    name: PropTypes.string,
    parameterSchema: PropTypes.objectOf(
      PropTypes.oneOfType([PropTypes.string, PropTypes.bool, PropTypes.object])
    ).isRequired,
    setFieldValue: PropTypes.func.isRequired,
    choice: PropTypes.string.isRequired,
    defaultValues: PropTypes.objectOf(
      PropTypes.oneOfType([
        PropTypes.string,
        PropTypes.number,
        PropTypes.bool,
        PropTypes.object,
      ])
    ),
  };

  SubForm.defaultProps = {
    name: "undefined",
    defaultValues: { emptyDefaultValues: true },
  };
  const newDefaultValues = { ...defaultValues, choice };
  const formik = useFormik({
    initialValues: newDefaultValues,
    validationSchema: getValidation(parameterSchema),
  });
  useEffect(() => {
    setFieldValue(name, formik.values);
  }, [formik.values]);

  return (
    <div key={`parameterForm-${choice}`}>
      {genInput(name, parameterSchema, formik, defaultValues)}
    </div>
  );
}

function ParameterForm({
  type,
  parameterSchema,
  onFormSubmit,
  showModal,
  onClose,
  defaultValues,
  extraOptions, // to add specifics sections
  backdrop, // added to handle that not close the modal when clicking out of it
  noClose, // to not have the close button
  onBack, // to have or not a back button
  getValues, // to obtain the current value of an input
}) {
  ParameterForm.propTypes = {
    type: PropTypes.string.isRequired,
    parameterSchema: PropTypes.objectOf(
      PropTypes.oneOfType([PropTypes.string, PropTypes.bool, PropTypes.object])
    ).isRequired,
    onFormSubmit: PropTypes.func.isRequired,
    showModal: PropTypes.bool.isRequired,
    onClose: PropTypes.func.isRequired,
    defaultValues: PropTypes.objectOf(
      PropTypes.oneOfType([
        PropTypes.string,
        PropTypes.bool,
        PropTypes.number,
        PropTypes.object,
      ])
    ),
    extraOptions: PropTypes.shape({}),
    backdrop: PropTypes.string,
    noClose: PropTypes.bool,
    onBack: PropTypes.func,
    getValues: PropTypes.arrayOf(
      PropTypes.oneOfType([PropTypes.string, PropTypes.func])
    ),
  };
  const formik = useFormik({
    initialValues: defaultValues?.payload ?? {},
    validationSchema: getValidation(parameterSchema),
    onSubmit: (values) => {
      onFormSubmit(type, values);
      onClose();
    },
  });
  useEffect(() => {
    // get current values of an input
    if (getValues !== null && typeof getValues !== "undefined") {
      getValues[1](formik.values[getValues[0]]);
    }
  }, [formik.values]);
  if (
    Object.keys(parameterSchema).length === 0 ||
    "emptyDefaultValues" in defaultValues
  ) {
    return <div />;
  }
  if (parameterSchema.display === "div") {
    // return the inputs in a div
    return (
      // here don't exist a submit button so we to need obtain the data with onChange method
      <div onChange={formik.handleSubmit}>
        {genInput(type, parameterSchema, formik, defaultValues.payload)}
      </div>
    );
  }
  if (
    parameterSchema.display === "modal" ||
    parameterSchema.display === undefined
  ) {
    return (
      <S.Modal backdrop={backdrop} show={showModal} onHide={onClose}>
        <S.Modal.Header>
          {onBack !== null ? (
            <button
              type="button"
              className="bg-transparent"
              onClick={onBack}
              style={{ float: "left", border: "none" }}
            >
              <img alt="" src="/images/back.svg" width="30" height="30" />
            </button>
          ) : null}
          <P style={{ marginTop: "0.8rem" }}>{`${type} parameters`}</P>
          {noClose ? (
            <div style={{ width: "180px" }} />
          ) : (
            <button
              type="button"
              className="bg-transparent"
              onClick={onClose}
              style={{ float: "right", border: "none" }}
            >
              <img alt="" src="/images/close.svg" width="40" height="40" />
            </button>
          )}
        </S.Modal.Header>
        <S.Modal.Body style={{ padding: "0px 10px" }}>
          <br />
          {genInput(type, parameterSchema, formik, defaultValues.payload)}
          {extraOptions}
        </S.Modal.Body>
        <S.Modal.Footer>
          <StyledButton onClick={formik.handleSubmit} style={{ width: "25%" }}>
            Save
          </StyledButton>
        </S.Modal.Footer>
      </S.Modal>
    );
  }
}

ParameterForm.defaultProps = {
  defaultValues: { emptyDefaultValues: true },
  extraOptions: null,
  backdrop: "true",
  noClose: false,
  onBack: null,
  getValues: null,
};

export default ParameterForm;<|MERGE_RESOLUTION|>--- conflicted
+++ resolved
@@ -129,7 +129,6 @@
     accordionRef.current.childNodes[0].childNodes[0].childNodes[0].click();
   };
   const getOptions = async (parentClass) => {
-<<<<<<< HEAD
     try {
       const receivedOptions = await getChildrenRequest(parentClass);
       setOptions(receivedOptions);
@@ -137,13 +136,6 @@
       console.error(error);
       setOptions([]);
     }
-=======
-    const fetchedOptions = await fetch(
-      `${process.env.REACT_APP_GET_CHILDREN_ENDPOINT + parentClass}`
-    );
-    const receivedOptions = await fetchedOptions.json();
-    setOptions(receivedOptions);
->>>>>>> 2cf6fa98
   };
   const getParamSchema = async () => {
     if (selectedOption !== "") {
