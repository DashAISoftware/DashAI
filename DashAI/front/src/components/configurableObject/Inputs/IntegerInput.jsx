--- conflicted
+++ resolved
@@ -35,14 +35,9 @@
 }
 IntegerInput.propTypes = {
   name: PropTypes.string.isRequired,
-<<<<<<< HEAD
-  value: PropTypes.number.isRequired,
-  setFieldValue: PropTypes.func.isRequired,
-=======
   value: PropTypes.PropTypes.number,
   label: PropTypes.string.isRequired,
   onChange: PropTypes.func.isRequired,
->>>>>>> b74e894a
   description: PropTypes.string.isRequired,
   error: PropTypes.string,
 };
