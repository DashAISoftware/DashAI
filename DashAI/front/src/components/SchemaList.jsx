--- conflicted
+++ resolved
@@ -21,22 +21,8 @@
 import { getTasks as getTasksRequest } from "../api/task";
 import { getCompatibleDataloaders as getCompatibleDataloadersRequest } from "../api/dataloader";
 import { useSnackbar } from "notistack";
-<<<<<<< HEAD
 import FormTooltip from "./ConfigurableObject/FormTooltip";
 function SchemaList({ schemaName, itemsName, newDataset, setNewDataset }) {
-=======
-
-function SchemaList({
-  schemaType,
-  schemaName,
-  itemsName,
-  description,
-  showModal,
-  onModalClose,
-  onBack,
-  outputData,
-}) {
->>>>>>> 9073aadd
   /* Build a list with description view from a JSON schema with the list */
   const [list, setList] = useState([]);
   const [itemsToShow, setItemsToShow] = useState();
@@ -71,23 +57,8 @@
 
   async function getTasks() {
     try {
-<<<<<<< HEAD
-      // const schema = await getSchemaRequest(schemaType, schemaName);
-      setList([
-        {
-          class: "CSVDataLoader",
-          name: "CSV Data",
-          help: "Use CSV files to upload the data. You can use a .csv file or multiple .csv files in a .zip file.",
-          description:
-            "You can upload your data in a .csv file or in multiple .csv files in a .zip, where you can have the definition of splits in folders as shown above. \n If you only have one file or multiple files without the folder definition for the splits, you can set them up later. \n Make sure that all the CSV files have the same features.",
-          images: ["/info_images/csv_files.png"],
-          type: "object",
-        },
-      ]); // schema[schemaName]);
-=======
       const tasks = await getTasksRequest();
       setList(tasks);
->>>>>>> 9073aadd
     } catch (error) {
       enqueueSnackbar("Error while trying to obtain available tasks", {
         variant: "error",
@@ -195,7 +166,6 @@
                     ),
                   }}
                 />
-<<<<<<< HEAD
               </ListItem>
               {(itemsToShow === undefined ? list : itemsToShow).map(
                 (item, index) => {
@@ -214,62 +184,13 @@
                       </ListItemButton>
                     </ListItem>
                   );
-                }
+                },
               )}
             </List>
           </Paper>
         </Grid>
         <Grid item xs={12} md={6}>
           <Paper
-=======
-              </S.SearchBar>
-              <S.TableWrapper>
-                <S.Table>
-                  <TableBody>
-                    {(itemsToShow === undefined ? list : itemsToShow).map(
-                      (item) => (
-                        <TableRow
-                          hover
-                          key={item.class}
-                          onClick={() => handleItemClick(item)}
-                        >
-                          <TableCell>{item.name}</TableCell>
-                          <TableCell>
-                            <div style={{ float: "right" }}>
-                              {generateTooltip(item.help)}
-                            </div>
-                          </TableCell>
-                        </TableRow>
-                      ),
-                    )}
-                  </TableBody>
-                </S.Table>
-              </S.TableWrapper>
-            </div>
-            <div className="col-md-7">
-              <S.InfoPanel>
-                {selectedItem !== undefined ? (
-                  <div>
-                    <p>{selectedItem.name}</p>
-                    <hr />
-                    {selectedItem.images === undefined
-                      ? null
-                      : displayImages(selectedItem.images)}
-                    <p>{selectedItem.description}</p>
-                  </div>
-                ) : (
-                  <p>Select an option to know more!</p>
-                )}
-              </S.InfoPanel>
-            </div>
-          </div>
-          {showSelectError ? (
-            <ErrorMessageDiv style={{ marginTop: "5px", marginRight: "20px" }}>
-              Select an item to continue!
-            </ErrorMessageDiv>
-          ) : null}
-          <Button
->>>>>>> 9073aadd
             variant="outlined"
             sx={{ p: 2, display: "flex" }}
             elevation={10}
