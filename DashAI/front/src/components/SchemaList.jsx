import React, { useState, useEffect } from "react";
import {
  Modal,
  Card,
  CardContent,
  Input,
  TableBody,
  TableCell,
  TableRow,
  Button,
} from "@mui/material";
import SearchIcon from "@mui/icons-material/Search";
import PropTypes from "prop-types";
import {
  // StyledButton,
  SubTitle,
  P,
  ErrorMessageDiv,
} from "../styles/globalComponents";
import { generateTooltip } from "./ParameterForm";
import * as S from "../styles/components/SchemaListStyles";
<<<<<<< HEAD
import { getSchema as getSchemaRequest } from "../api/oldEndpoints";
=======
import { getTasks as getTasksRequest } from "../api/task";
import { useSnackbar } from "notistack";

>>>>>>> 3d8b1715
function SchemaList({
  schemaType,
  schemaName,
  itemsName,
  description,
  showModal,
  onModalClose,
  onBack,
  outputData,
}) {
  /* Build a list with description view from a JSON schema with the list */
  const [list, setList] = useState([]);
  const [itemsToShow, setItemsToShow] = useState();
  const [selectedItem, setSelectItem] = useState();
  const [showSelectError, setSelectError] = useState(false);
<<<<<<< HEAD
  useEffect(() => {
    /* Obtain the schema of the list to show */
    async function getSchema() {
      try {
        const schema = await getSchemaRequest(schemaType, schemaName);
        setList(schema[schemaName]);
      } catch (error) {
        console.error(error);
=======
  const { enqueueSnackbar } = useSnackbar();

  async function fetchList() {
    const response = await fetch(
      `${process.env.REACT_APP_SELECT_SCHEMA_ENDPOINT + schemaRoute}`
    );
    if (!response.ok) {
      throw new Error("Data could not be obtained.");
    } else {
      // const schema = await response.json();
      setList([]); // schema[schemaName]);
    }
  }

  async function getTasks() {
    try {
      const tasks = await getTasksRequest();
      setList(tasks);
    } catch (error) {
      enqueueSnackbar("Error while trying to obtain available tasks", {
        variant: "error",
        anchorOrigin: {
          vertical: "top",
          horizontal: "right",
        },
      });
      if (error.response) {
        console.error("Response error:", error.message);
      } else if (error.request) {
        console.error("Request error", error.request);
      } else {
        console.error("Unkown Error", error.message);
>>>>>>> 3d8b1715
      }
    } finally {
      //
    }
  }
  useEffect(() => {
    // when it needs the tasks it requests to the /task/ endpoint.
    if (schemaName === "tasks") {
      getTasks();
      // when it needs a dataloader it requests the legacy endpoint /schema/
    } else {
      fetchList();
    }
<<<<<<< HEAD
    getSchema();
=======
>>>>>>> 3d8b1715
  }, []);
  useEffect(() => {
    /* Hide error when press 'next' button without selected an item */
    if (selectedItem !== undefined) {
      setSelectError(false);
    }
  }, [selectedItem]);
  const filterItems = (e) => {
    /* Filter items for search bar */
    const search = e.target.value.toLowerCase();
    const filteredItems = list.filter((item) =>
      item.name.toLowerCase().includes(search)
    );
    setItemsToShow(filteredItems);
  };
  const displayImages = (images) => {
    /* Display images of description */
    const imageElements = images.map((img, i) => (
      <img
        src={img}
        alt={`${selectedItem.name} info ${i}`}
        key={img}
        style={{ borderRadius: "10px", maxWidth: "400px" }}
      />
    ));
    return (
      <div
        style={{
          display: "flex",
          flexWrap: "wrap",
          justifyContent: "center",
          alignItems: "center",
          marginBottom: "20px",
        }}
      >
        {imageElements}
      </div>
    );
  };
  const handleClose = () => {
    onModalClose();
    setItemsToShow(list);
    setSelectItem(undefined);
  };
  const handleItemClick = (data) => {
    setSelectItem(data);
  };
  const handleOk = () => {
    if (selectedItem !== undefined) {
      outputData(selectedItem.class);
      onModalClose();
    } else {
      setSelectError(true);
    }
  };
  return (
    <Modal open={showModal} onClose={handleClose} sx={{ top: 50, left: 200 }}>
      <Card
        variant="outlined"
        sx={{
          padding: "10px",
          backgroundColor: "#282a30",
          maxWidth: "70vw",
        }}
      >
        <CardContent
          sx={{ textAlign: "center", display: "block", padding: "25px" }}
        >
          <button
            type="button"
            className="bg-transparent"
            onClick={() => {
              onBack();
              setSelectItem(undefined);
            }}
            style={{ float: "left", border: "none", marginLeft: "10px" }}
          >
            <img alt="" src="/images/back.svg" width="30" height="30" />
          </button>
          <SubTitle
            style={{ marginRight: "30px" }}
          >{`Select a ${itemsName}`}</SubTitle>
          <P>{description}</P>
          <div className="row">
            <div className="col-md-5">
              <S.SearchBar>
                <SearchIcon sx={{ width: "10%" }} />
                <Input
                  placeholder="Search ..."
                  onChange={(e) => filterItems(e)}
                  sx={{ width: "75%" }}
                />
              </S.SearchBar>
              <S.TableWrapper>
                <S.Table>
                  <TableBody>
                    {(itemsToShow === undefined ? list : itemsToShow).map(
                      (item) => (
                        <TableRow
                          hover
                          key={item.class}
                          onClick={() => handleItemClick(item)}
                        >
                          <TableCell>{item.name}</TableCell>
                          <TableCell>
                            <div style={{ float: "right" }}>
                              {generateTooltip(item.help)}
                            </div>
                          </TableCell>
                        </TableRow>
                      )
                    )}
                  </TableBody>
                </S.Table>
              </S.TableWrapper>
            </div>
            <div className="col-md-7">
              <S.InfoPanel>
                {selectedItem !== undefined ? (
                  <div>
                    <p>{selectedItem.name}</p>
                    <hr />
                    {selectedItem.images === undefined
                      ? null
                      : displayImages(selectedItem.images)}
                    <p>{selectedItem.description}</p>
                  </div>
                ) : (
                  <p>Select an option to know more!</p>
                )}
              </S.InfoPanel>
            </div>
          </div>
          {showSelectError ? (
            <ErrorMessageDiv style={{ marginTop: "5px", marginRight: "20px" }}>
              Select an item to continue!
            </ErrorMessageDiv>
          ) : null}
          <Button
            variant="outlined"
            sx={{ float: "right", marginTop: "20px" }}
            onClick={handleOk}
          >
            Next
          </Button>
        </CardContent>
      </Card>
    </Modal>
  );
}

SchemaList.propTypes = {
  schemaType: PropTypes.string.isRequired,
  schemaName: PropTypes.string.isRequired,
  itemsName: PropTypes.string.isRequired,
  description: PropTypes.string.isRequired,
  showModal: PropTypes.bool.isRequired,
  onModalClose: PropTypes.func.isRequired,
  onBack: PropTypes.func.isRequired,
  outputData: PropTypes.func.isRequired,
};
export default SchemaList;<|MERGE_RESOLUTION|>--- conflicted
+++ resolved
@@ -19,13 +19,10 @@
 } from "../styles/globalComponents";
 import { generateTooltip } from "./ParameterForm";
 import * as S from "../styles/components/SchemaListStyles";
-<<<<<<< HEAD
-import { getSchema as getSchemaRequest } from "../api/oldEndpoints";
-=======
 import { getTasks as getTasksRequest } from "../api/task";
 import { useSnackbar } from "notistack";
-
->>>>>>> 3d8b1715
+import { getSchema as getSchemaRequest } from "../api/oldEndpoints";
+
 function SchemaList({
   schemaType,
   schemaName,
@@ -41,29 +38,7 @@
   const [itemsToShow, setItemsToShow] = useState();
   const [selectedItem, setSelectItem] = useState();
   const [showSelectError, setSelectError] = useState(false);
-<<<<<<< HEAD
-  useEffect(() => {
-    /* Obtain the schema of the list to show */
-    async function getSchema() {
-      try {
-        const schema = await getSchemaRequest(schemaType, schemaName);
-        setList(schema[schemaName]);
-      } catch (error) {
-        console.error(error);
-=======
   const { enqueueSnackbar } = useSnackbar();
-
-  async function fetchList() {
-    const response = await fetch(
-      `${process.env.REACT_APP_SELECT_SCHEMA_ENDPOINT + schemaRoute}`
-    );
-    if (!response.ok) {
-      throw new Error("Data could not be obtained.");
-    } else {
-      // const schema = await response.json();
-      setList([]); // schema[schemaName]);
-    }
-  }
 
   async function getTasks() {
     try {
@@ -83,24 +58,27 @@
         console.error("Request error", error.request);
       } else {
         console.error("Unkown Error", error.message);
->>>>>>> 3d8b1715
       }
-    } finally {
-      //
     }
   }
+
+  async function getSchema() {
+    try {
+      const schema = await getSchemaRequest(schemaType, schemaName);
+      setList(schema[schemaName]);
+    } catch (error) {
+      console.error(error);
+    }
+  }
+
   useEffect(() => {
     // when it needs the tasks it requests to the /task/ endpoint.
     if (schemaName === "tasks") {
       getTasks();
       // when it needs a dataloader it requests the legacy endpoint /schema/
     } else {
-      fetchList();
-    }
-<<<<<<< HEAD
-    getSchema();
-=======
->>>>>>> 3d8b1715
+      getSchema();
+    }
   }, []);
   useEffect(() => {
     /* Hide error when press 'next' button without selected an item */
@@ -262,4 +240,5 @@
   onBack: PropTypes.func.isRequired,
   outputData: PropTypes.func.isRequired,
 };
+
 export default SchemaList;