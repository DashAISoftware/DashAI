import {
  Button,
  ButtonGroup,
  Dialog,
  DialogActions,
  DialogContent,
  DialogTitle,
  Grid,
  Step,
  StepButton,
  Stepper,
  Typography,
} from "@mui/material";
<<<<<<< HEAD
import { useSnackbar } from "notistack";
import PropTypes from "prop-types";
import React, { useRef, useState } from "react";
import { uploadDataset as uploadDatasetRequest } from "../../api/datasets";
import ConfigureAndUploadDataset from "./ConfigureAndUploadDataset";
import SelectDataloaderStep from "./SelectDataloaderStep";
import SelectTaskStep from "./SelectTaskStep";
=======
import SelectDataloaderStep from "./SelectDataloaderStep";
import ConfigureAndUploadDataset from "./ConfigureAndUploadDataset";
import { useSnackbar } from "notistack";
import {
  uploadDataset as uploadDatasetRequest,
  updateDataset as updateDatasetRequest,
} from "../../api/datasets";
import DatasetSummaryStep from "./DatasetSummaryStep";
>>>>>>> f6e155c8

const steps = [
  { name: "selectDataloader", label: "Select a way to upload" },
  { name: "uploadDataset", label: "Configure and upload your dataset" },
  { name: "datasetSummary", label: "Dataset summary" },
];

const defaultNewDataset = {
  dataloader: "",
  file: null,
  url: "",
  params: {},
};

/**
 * This component renders a modal that takes the user through the process of uploading a new dataset.
 * @param {bool} open true to open the modal, false to close it
 * @param {function} setOpen function to modify the value of open
 * @param {function} updateDatasets function to update the datasets table
 */
function DatasetModal({ open, setOpen, updateDatasets }) {
  const [activeStep, setActiveStep] = useState(0);
  const [nextEnabled, setNextEnabled] = useState(false);
  const [newDataset, setNewDataset] = useState(defaultNewDataset);
<<<<<<< HEAD
=======
  const [readyToUpload, setReadyToUpload] = useState(false);
  const [uploaded, setUploaded] = useState(false);
  const [requestError, setRequestError] = useState(false);
  const [uploadedDataset, setUploadedDataset] = useState([]);
  const [columnsSpec, setColumnsSpec] = useState({});
>>>>>>> f6e155c8
  const formSubmitRef = useRef(null);
  const { enqueueSnackbar } = useSnackbar();

  const handleSubmitNewDataset = async () => {
    try {
      const formData = new FormData();
      const dataloaderName = newDataset.params.name;

      formData.append(
        "params",
        JSON.stringify({
          ...newDataset.params,
          dataset_name:
            dataloaderName !== "" ? dataloaderName : newDataset.file.name,
        }),
      );
      formData.append("url", ""); // TODO: url handling
      formData.append("file", newDataset.file);
      const dataset = await uploadDatasetRequest(formData);
      setUploadedDataset(dataset);
      enqueueSnackbar("Dataset uploaded successfully", { variant: "success" });
      updateDatasets();
    } catch (error) {
      console.error(error);
      setRequestError(true);
      enqueueSnackbar("Error when trying to upload the dataset.");
    } finally {
      setUploaded(true);
    }
  };

  const handleUpdateColumnsSpec = async () => {
    try {
      await updateDatasetRequest(uploadedDataset.id, { columns: columnsSpec });
    } catch (error) {
      enqueueSnackbar(
        "Error while trying to update the column and data types.",
      );
      if (error.response) {
        console.error("Response error:", error.message);
      } else if (error.request) {
        console.error("Request error", error.request);
      } else {
        console.error("Unknown Error", error.message);
      }
    }
  };

  const handleCloseDialog = () => {
    setActiveStep(0);
    setNewDataset(defaultNewDataset);
    setUploaded(false);
    setNextEnabled(false);
    setOpen(false);
  };

  const handleStepButton = (stepIndex) => () => {
    setActiveStep(stepIndex);
  };

  const handleNextButton = () => {
    if (activeStep === 1 && !uploaded) {
      formSubmitRef.current.handleSubmit();
    }
    if (activeStep < steps.length - 1) {
      setActiveStep(activeStep + 1);
      setNextEnabled(false);
    } else {
<<<<<<< HEAD
      // trigger dataloader form submit
      handleSubmitNewDataset();
      // handleCloseDialog();
=======
      handleUpdateColumnsSpec(); // TODO: update only if the Columns spec have changed
      handleCloseDialog();
>>>>>>> f6e155c8
    }
  };

  const handleBackButton = () => {
    if (activeStep === 0) {
      handleCloseDialog();
    } else {
      setActiveStep(activeStep - 1);
    }
  };

<<<<<<< HEAD
=======
  // submits the new dataset when it has all necessary data
  useEffect(() => {
    if (
      newDataset.file !== null &&
      Object.keys(newDataset.params).length > 0 &&
      readyToUpload
    ) {
      handleSubmitNewDataset();
      setReadyToUpload(false);
    }
  }, [newDataset]);

  useEffect(() => {
    if (requestError) {
      setActiveStep(1);
      setNextEnabled(false);
      setRequestError(false);
    }
  }, [requestError]);
>>>>>>> f6e155c8
  return (
    <Dialog
      open={open}
      onClose={handleCloseDialog}
      fullWidth
      maxWidth={"lg"}
      scroll="paper"
      PaperProps={{
        sx: { minHeight: "80vh" },
      }}
    >
      {/* Title */}
      <DialogTitle id="new-experiment-dialog-title">
        <Grid container direction={"row"} alignItems={"center"}>
          <Grid item xs={12} md={3}>
            <Typography
              variant="h6"
              component={"h3"}
              sx={{ mb: { sm: 2, md: 0 } }}
            >
              New dataset
            </Typography>
          </Grid>
          <Grid item xs={12} md={9}>
            <Stepper
              nonLinear
              activeStep={activeStep}
              sx={{ maxWidth: "100%" }}
            >
              {steps.map((step, index) => (
                <Step
                  key={`${step.name}`}
                  completed={activeStep > index}
                  disabled={activeStep < index}
                >
                  <StepButton color="inherit" onClick={handleStepButton(index)}>
                    {step.label}
                  </StepButton>
                </Step>
              ))}
            </Stepper>
          </Grid>
        </Grid>
      </DialogTitle>

      {/* Main content - steps */}
      <DialogContent dividers>
        {/* Step 1: select dataloader */}
        {activeStep === 0 && (
          <SelectDataloaderStep
            newDataset={newDataset}
            setNewDataset={setNewDataset}
            setNextEnabled={setNextEnabled}
          />
        )}
        {/* Step 2: Configure dataloader and upload file */}
        {activeStep === 1 && (
          <ConfigureAndUploadDataset
            newDataset={newDataset}
            setNewDataset={setNewDataset}
            setNextEnabled={setNextEnabled}
            formSubmitRef={formSubmitRef}
          />
        )}
        {/* Step 3: Dataset Summary and cast columns types */}
        {activeStep === 2 && (
          <DatasetSummaryStep
            datasetId={uploadedDataset.id}
            setNextEnabled={setNextEnabled}
            datasetUploaded={uploaded}
            columnsSpec={columnsSpec}
            setColumnsSpec={setColumnsSpec}
          />
        )}
      </DialogContent>

      {/* Actions - Back and Next */}
      <DialogActions>
        <ButtonGroup size="large">
          <Button onClick={handleBackButton}>
            {activeStep === 0 ? "Close" : "Back"}
          </Button>
          <Button
<<<<<<< HEAD
            onClick={handleNextButton}
=======
            onClick={() => {
              if (activeStep === 1) {
                setReadyToUpload(true);
              }
              handleNextButton();
            }}
>>>>>>> f6e155c8
            autoFocus
            variant="contained"
            color="primary"
            disabled={!nextEnabled}
          >
            {activeStep === 2 ? "Save" : "Next"}
          </Button>
        </ButtonGroup>
      </DialogActions>
    </Dialog>
  );
}
DatasetModal.propTypes = {
  open: PropTypes.bool.isRequired,
  setOpen: PropTypes.func.isRequired,
  updateDatasets: PropTypes.func.isRequired,
};

export default DatasetModal;<|MERGE_RESOLUTION|>--- conflicted
+++ resolved
@@ -11,15 +11,6 @@
   Stepper,
   Typography,
 } from "@mui/material";
-<<<<<<< HEAD
-import { useSnackbar } from "notistack";
-import PropTypes from "prop-types";
-import React, { useRef, useState } from "react";
-import { uploadDataset as uploadDatasetRequest } from "../../api/datasets";
-import ConfigureAndUploadDataset from "./ConfigureAndUploadDataset";
-import SelectDataloaderStep from "./SelectDataloaderStep";
-import SelectTaskStep from "./SelectTaskStep";
-=======
 import SelectDataloaderStep from "./SelectDataloaderStep";
 import ConfigureAndUploadDataset from "./ConfigureAndUploadDataset";
 import { useSnackbar } from "notistack";
@@ -28,7 +19,12 @@
   updateDataset as updateDatasetRequest,
 } from "../../api/datasets";
 import DatasetSummaryStep from "./DatasetSummaryStep";
->>>>>>> f6e155c8
+import PropTypes from "prop-types";
+import React, { useRef, useState } from "react";
+import { uploadDataset as uploadDatasetRequest } from "../../api/datasets";
+import ConfigureAndUploadDataset from "./ConfigureAndUploadDataset";
+import SelectDataloaderStep from "./SelectDataloaderStep";
+import SelectTaskStep from "./SelectTaskStep";
 
 const steps = [
   { name: "selectDataloader", label: "Select a way to upload" },
@@ -53,14 +49,6 @@
   const [activeStep, setActiveStep] = useState(0);
   const [nextEnabled, setNextEnabled] = useState(false);
   const [newDataset, setNewDataset] = useState(defaultNewDataset);
-<<<<<<< HEAD
-=======
-  const [readyToUpload, setReadyToUpload] = useState(false);
-  const [uploaded, setUploaded] = useState(false);
-  const [requestError, setRequestError] = useState(false);
-  const [uploadedDataset, setUploadedDataset] = useState([]);
-  const [columnsSpec, setColumnsSpec] = useState({});
->>>>>>> f6e155c8
   const formSubmitRef = useRef(null);
   const { enqueueSnackbar } = useSnackbar();
 
@@ -129,14 +117,9 @@
       setActiveStep(activeStep + 1);
       setNextEnabled(false);
     } else {
-<<<<<<< HEAD
       // trigger dataloader form submit
       handleSubmitNewDataset();
       // handleCloseDialog();
-=======
-      handleUpdateColumnsSpec(); // TODO: update only if the Columns spec have changed
-      handleCloseDialog();
->>>>>>> f6e155c8
     }
   };
 
@@ -148,28 +131,6 @@
     }
   };
 
-<<<<<<< HEAD
-=======
-  // submits the new dataset when it has all necessary data
-  useEffect(() => {
-    if (
-      newDataset.file !== null &&
-      Object.keys(newDataset.params).length > 0 &&
-      readyToUpload
-    ) {
-      handleSubmitNewDataset();
-      setReadyToUpload(false);
-    }
-  }, [newDataset]);
-
-  useEffect(() => {
-    if (requestError) {
-      setActiveStep(1);
-      setNextEnabled(false);
-      setRequestError(false);
-    }
-  }, [requestError]);
->>>>>>> f6e155c8
   return (
     <Dialog
       open={open}
@@ -253,16 +214,7 @@
             {activeStep === 0 ? "Close" : "Back"}
           </Button>
           <Button
-<<<<<<< HEAD
             onClick={handleNextButton}
-=======
-            onClick={() => {
-              if (activeStep === 1) {
-                setReadyToUpload(true);
-              }
-              handleNextButton();
-            }}
->>>>>>> f6e155c8
             autoFocus
             variant="contained"
             color="primary"
