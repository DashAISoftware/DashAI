import React, { useEffect } from "react";
import PropTypes from "prop-types";
import { Button } from "@mui/material";
import { useFormik } from "formik";
import { FormRenderer } from "./FormRenderer";
/**
 * This code implements a component that is responsible for rendering the main form,
 * managing the values of all the subforms, and submitting the values of the parameters.
 * It acts as a central control point for the entire form.
 * @param {object} parameterSchema JSON object that describes a configurable object
 * @param {object} defaultValues default values of the parameters, obtained from parameterSchema
 * @param {object} extraOptions a component of code that includes additional behavior to the form
 * @param {bool} submitButton true to render a submit button, false to not.
 * @param {function} onFormSubmit  function that submits the form, receives the parameter values as a key-value object.
 * The function should be defined as follows: (values) => {...}
 * @param {Array} getValues array [name_of_parameter, function] the function is called when the parameter changes
 * to include additional behavior to the form e.g showing more parameters depending on a boolean value.
 */
function MainForm({
  parameterSchema,
  defaultValues,
  extraOptions,
  submitButton,
  onFormSubmit,
  getValues,
  formSubmitRef,
}) {
  // manages and submits the values of the parameters in the form
  const formik = useFormik({
    initialValues: defaultValues ?? {},
    //   validationSchema: getValidation(parameterSchema),
    onSubmit: (values) => {
      onFormSubmit(values);
    },
  });

<<<<<<< HEAD
  // Updates the formSubmitRef with the current formik object if formSubmitRef is not null
  // this is used when the form needs to be submitted from outside the ParameterForm component
  React.useEffect(() => {
    if (formSubmitRef !== null) {
      formSubmitRef.current = formik;
    }
  }, [formSubmitRef, formik]);

  React.useEffect(() => {
    // get current values of an input
=======
  // triggers a function with the current value of an input to include additional behavior in the form
  useEffect(() => {
>>>>>>> 8fc3a338
    if (getValues !== null && typeof getValues !== "undefined") {
      getValues[1](formik.values[getValues[0]]);
    }
  }, [formik.values]);

  return (
    <div>
      {/* Renders the form */}
      {FormRenderer("", parameterSchema, formik, defaultValues)}

      {/* Renders additional behavior if extraOptions is not null */}
      {extraOptions}

      {/* renders a submit button if submitButton is true */}
      {submitButton && (
        <Button
          style={{ float: "right" }}
          size="large"
          onClick={formik.handleSubmit}
        >
          Save
        </Button>
      )}
    </div>
  );
}

MainForm.propTypes = {
  parameterSchema: PropTypes.objectOf(
    PropTypes.oneOfType([PropTypes.string, PropTypes.bool, PropTypes.object]),
  ).isRequired,
  defaultValues: PropTypes.objectOf(
    PropTypes.oneOfType([
      PropTypes.string,
      PropTypes.bool,
      PropTypes.number,
      PropTypes.object,
    ]),
  ),
  onFormSubmit: PropTypes.func,
  extraOptions: PropTypes.shape({}),
  submitButton: PropTypes.bool,
  getValues: PropTypes.arrayOf(
    PropTypes.oneOfType([PropTypes.string, PropTypes.func]),
  ),
  formSubmitRef: PropTypes.shape({ current: PropTypes.any }),
};

MainForm.defaultProps = {
  defaultValues: { emptyDefaultValues: true },
  onFormSubmit: () => {},
  extraOptions: null,
  submitButton: false,
  getValues: null,
  formSubmitRef: null,
};

export default MainForm;<|MERGE_RESOLUTION|>--- conflicted
+++ resolved
@@ -34,21 +34,16 @@
     },
   });
 
-<<<<<<< HEAD
   // Updates the formSubmitRef with the current formik object if formSubmitRef is not null
   // this is used when the form needs to be submitted from outside the ParameterForm component
-  React.useEffect(() => {
+  useEffect(() => {
     if (formSubmitRef !== null) {
       formSubmitRef.current = formik;
     }
   }, [formSubmitRef, formik]);
 
-  React.useEffect(() => {
+  useEffect(() => {
     // get current values of an input
-=======
-  // triggers a function with the current value of an input to include additional behavior in the form
-  useEffect(() => {
->>>>>>> 8fc3a338
     if (getValues !== null && typeof getValues !== "undefined") {
       getValues[1](formik.values[getValues[0]]);
     }
