--- conflicted
+++ resolved
@@ -63,15 +63,12 @@
     try {
       setExpRunning({ ...expRunning, [experiment.id]: true });
       await executeRunsRequest(rowSelectionModel);
-<<<<<<< HEAD
-=======
       enqueueSnackbar(`${experiment.name} has finished running`, {
         variant: "info",
       });
       setExpRunning({ ...expRunning, [experiment.id]: false });
       // update the runs
       getRuns();
->>>>>>> 957c45cd
     } catch (error) {
       enqueueSnackbar(`Error while running experiment ${experiment.id}`);
       if (error.response) {
