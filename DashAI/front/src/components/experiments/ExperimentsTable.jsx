--- conflicted
+++ resolved
@@ -143,17 +143,13 @@
         type: "actions",
         minWidth: 80,
         getActions: (params) => [
-<<<<<<< HEAD
-          <DeleteItemModal
-=======
           <RunnerDialog
             key="runner-dialog"
             experiment={params.row}
             expRunning={expRunning}
             setExpRunning={setExpRunning}
           />,
-          <GridActionsCellItem
->>>>>>> be53e988
+          <DeleteItemModal
             key="delete-button"
             deleteFromTable={() => handleDeleteExperiment(params.id)}
           />,
