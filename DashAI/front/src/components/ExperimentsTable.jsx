--- conflicted
+++ resolved
@@ -1,7 +1,6 @@
 import React from "react";
 import PropTypes from "prop-types";
 
-<<<<<<< HEAD
 import {
   AddCircleOutline as AddIcon,
   Delete as DeleteIcon,
@@ -15,6 +14,7 @@
   getExperiments as getExperimentsRequest,
   deleteExperiment as deleteExperimentRequest,
 } from "../api/experiment.ts";
+import { formatDate } from "../utils";
 
 function ExperimentsTable({ handleNewExperiment }) {
   const [loading, setLoading] = React.useState(true);
@@ -81,15 +81,6 @@
 
   const handleDeleteExperiment = (id) => {
     deleteExperiment(id);
-  };
-
-  const formatDate = (date) => {
-    if (date == null) {
-      return "";
-    }
-    return (
-      date.getDate() + "/" + (date.getMonth() + 1) + "/" + date.getFullYear()
-    );
   };
 
   const columns = React.useMemo(
@@ -200,126 +191,10 @@
         />
       </Paper>
     </React.Fragment>
-=======
-import { DataGrid, GridActionsCellItem } from "@mui/x-data-grid";
-import DeleteIcon from "@mui/icons-material/Delete";
-import AddIcon from "@mui/icons-material/Add";
-import { Button, Grid, Paper, Typography } from "@mui/material";
-
-import { formatDate } from "../utils";
-
-function ExperimentsTable({ initialRows, handleNewExperiment }) {
-  const [rows, setRows] = React.useState(initialRows);
-
-  const deleteExperiment = React.useCallback(
-    (id) => () => {
-      setTimeout(() => {
-        setRows((prevRows) => prevRows.filter((row) => row.id !== id));
-      });
-    },
-    []
-  );
-
-  const columns = React.useMemo(
-    () => [
-      {
-        field: "name",
-        headerName: "Name",
-        minWidth: 250,
-        editable: false,
-      },
-      {
-        field: "taskName",
-        headerName: "Task",
-        minWidth: 200,
-        editable: false,
-      },
-      {
-        field: "dataset",
-        headerName: "Dataset",
-        minWidth: 200,
-        editable: false,
-      },
-      {
-        field: "created",
-        headerName: "Created",
-        minWidth: 120,
-        editable: false,
-        valueFormatter: (params) => formatDate(params.value),
-      },
-      {
-        field: "edited",
-        headerName: "Edited",
-        type: Date,
-        minWidth: 120,
-        editable: false,
-        valueFormatter: (params) => formatDate(params.value),
-      },
-      {
-        field: "actions",
-        type: "actions",
-        minWidth: 80,
-        getActions: (params) => [
-          <GridActionsCellItem
-            key="delete-button"
-            icon={<DeleteIcon />}
-            label="Delete"
-            onClick={deleteExperiment(params.id)}
-          />,
-        ],
-      },
-    ],
-    [deleteExperiment]
-  );
-
-  return (
-    <Paper sx={{ py: 4, px: 6 }}>
-      {/* Title and new experiment button */}
-      <Grid
-        container
-        direction="row"
-        justifyContent="space-between"
-        alignItems="center"
-        sx={{ mb: 4 }}
-      >
-        <Typography variant="h5" component="h2">
-          Current experiments
-        </Typography>
-        <Button
-          variant="contained"
-          onClick={handleNewExperiment}
-          startIcon={<AddIcon />}
-        >
-          New Experiment
-        </Button>
-      </Grid>
-
-      {/* Experiments Table */}
-      <DataGrid
-        rows={rows}
-        columns={columns}
-        initialState={{
-          pagination: {
-            paginationModel: {
-              pageSize: 5,
-            },
-          },
-        }}
-        pageSizeOptions={[10]}
-        disableRowSelectionOnClick
-        autoHeight
-      />
-    </Paper>
->>>>>>> 18f6f2eb
   );
 }
 
 ExperimentsTable.propTypes = {
-<<<<<<< HEAD
-=======
-  initialRows: PropTypes.arrayOf(PropTypes.objectOf(PropTypes.string))
-    .isRequired,
->>>>>>> 18f6f2eb
   handleNewExperiment: PropTypes.func,
 };
 
