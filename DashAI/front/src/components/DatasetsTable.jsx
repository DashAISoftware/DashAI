--- conflicted
+++ resolved
@@ -6,10 +6,7 @@
 import DeleteDatasetDialog from "./DeleteDatasetDialog";
 import EditDatasetModal from "./EditDatasetModal";
 import { deleteDataset as deleteDatasetRequest } from "../api/datasets";
-<<<<<<< HEAD
-=======
 
->>>>>>> 3d8b1715
 function DatasetsTable({ initialRows, handleNewDataset }) {
   const [rows, setRows] = React.useState(initialRows);
   // Keeps internal state (rows) and external state (initialRows) synchronized when external state changes.
