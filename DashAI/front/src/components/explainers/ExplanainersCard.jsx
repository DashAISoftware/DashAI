--- conflicted
+++ resolved
@@ -15,11 +15,8 @@
 import ZoomInIcon from "@mui/icons-material/ZoomIn";
 import PropTypes from "prop-types";
 import ExplainersPlot from "./ExplainersPlot";
-<<<<<<< HEAD
 import { useNavigate } from "react-router-dom";
-=======
 import { deleteExplainer } from "../../api/explainer";
->>>>>>> 650e6ab5
 
 /**
  * GlobalExplainersCard
@@ -33,9 +30,8 @@
     return name.match(/[A-Z][a-z]+|[0-9]+/g).join(" ");
   }
 
-<<<<<<< HEAD
   const navigate = useNavigate();
-=======
+
   const handleDeleteExplainer = () => {
     setOpen(true);
   };
@@ -43,7 +39,6 @@
   const handleClose = () => {
     setOpen(false);
   };
->>>>>>> 650e6ab5
 
   return (
     <Paper elevation={3}>
