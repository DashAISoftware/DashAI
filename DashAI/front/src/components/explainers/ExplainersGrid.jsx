--- conflicted
+++ resolved
@@ -50,10 +50,7 @@
       flexWrap={"nowrap"}
       direction={"column"}
       overflow={"auto"}
-<<<<<<< HEAD
-=======
       rowGap={5}
->>>>>>> 982512f8
       justifyContent="center"
       alignItems="center"
     >
