--- conflicted
+++ resolved
@@ -21,10 +21,7 @@
 import useMediaQuery from "@mui/material/useMediaQuery";
 
 import { createGlobalExplainer as createGlobalExplainerRequest } from "../../api/explainer";
-<<<<<<< HEAD
-=======
 import { enqueueExplainerJob as enqueueExplainerJobRequest } from "../../api/job";
->>>>>>> 358857bc
 
 import ConfigureExplainerStep from "./ConfigureExplainerStep";
 import SetNameAndExplainerStep from "./SetNameAndExplainerStep";
@@ -85,11 +82,7 @@
 
   const uploadNewGlobalExplainer = async () => {
     try {
-<<<<<<< HEAD
-      await createGlobalExplainerRequest(
-=======
       const response = await createGlobalExplainerRequest(
->>>>>>> 358857bc
         newGlobalExpl.name,
         newGlobalExpl.run_id,
         newGlobalExpl.explainer_name,
