--- conflicted
+++ resolved
@@ -132,14 +132,11 @@
       setNextEnabled(false);
     } else {
       formSubmitRef.current.handleSubmit();
-<<<<<<< HEAD
-=======
     }
   };
 
   useEffect(() => {
     if (activeStep >= steps.length - 1) {
->>>>>>> c3902fca
       uploadNewGlobalExplainer();
       handleCloseDialog();
     }
