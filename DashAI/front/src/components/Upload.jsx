import React, { useState, useRef } from "react";
import { useNavigate } from "react-router-dom";
import PropTypes from "prop-types";
import { P, Title, StyledButton, Loading } from "../styles/globalComponents";
import * as S from "../styles/components/UploadStyles";
import Error from "./Error";
import { uploadDataset as uploadDatasetRequest } from "../api/datasets";
import { useSnackbar } from "notistack";

function Upload({ datasetState, setDatasetState, paramsData, taskName }) {
  /* --- NOTE ---
    Isn't used the JSON dataset with the task name in it
    anymore, the task is taken from user input now.
  */
  const [EMPTY, LOADING, LOADED] = [0, 1, 2];
  const [dragActive, setDragActive] = useState(false);
  const [error, setError] = useState(false);
  const [errorMessage, setErrorMessage] = useState(false);
  const inputRef = useRef(null);
<<<<<<< HEAD
  const { enqueueSnackbar } = useSnackbar();

  const uploadDataset = async (file) => {
=======
  const uploadFile = async (file) => {
>>>>>>> 2cf6fa98
    setDatasetState(LOADING);
    const formData = new FormData();
    const dataloaderName = paramsData?.dataloader_params.name;
    formData.append(
      "params",
      JSON.stringify({
        ...paramsData,
        dataset_name: dataloaderName !== "" ? dataloaderName : file?.name,
      })
    );
    formData.append("url", ""); // TODO: url handling
    formData.append("file", file);

<<<<<<< HEAD
    try {
      uploadDatasetRequest(formData);
      setDatasetState(LOADED);
      enqueueSnackbar("Dataset uploaded successfully", {
        variant: "success",
        anchorOrigin: {
          vertical: "top",
          horizontal: "right",
        },
      });
    } catch (error) {
      console.error(error);
=======
      const models = await fetchedModels.json();
      if (typeof models.message !== "undefined") {
        setError(true);
        setErrorMessage(JSON.stringify(models));
      } else {
        localStorage.setItem("compatibleModels", JSON.stringify(models));
        setDatasetState(LOADED);
      }
    } catch (e) {
>>>>>>> 2cf6fa98
      setError(true);
      setErrorMessage(error);
      enqueueSnackbar("Error when trying to upload the dataset.", {
        variant: "error",
        anchorOrigin: {
          vertical: "top",
          horizontal: "right",
        },
      });
    }
  };
  const handleDrag = (e) => {
    e.preventDefault();
    e.stopPropagation();
    if (datasetState === EMPTY) {
      if (e.type === "dragenter" || e.type === "dragover") {
        setDragActive(true);
      } else if (e.type === "dragleave") {
        setDragActive(false);
      }
    }
  };
  const handleSelect = (e) => {
    if (datasetState === EMPTY) {
      uploadDataset(e.target.files[0]);
    }
  };
  const handleDrop = (e) => {
    e.preventDefault();
    e.stopPropagation();
    if (datasetState === EMPTY) {
      setDragActive(false);
      if (e.dataTransfer.files && e.dataTransfer.files[0]) {
        uploadDataset(e.dataTransfer.files[0]);
      }
    }
  };
  const handleButtonClick = () => {
    inputRef.current.click();
  };
  const stateText = (state) => {
    switch (state) {
      case EMPTY:
        return "Upload your dataset";
      case LOADING:
        return "Loading dataset";
      case LOADED:
        return "Uploaded dataset";
      default:
        return "";
    }
  };
  const stateImg = (state) => {
    switch (state) {
      case EMPTY:
        return (
          <div>
            <input
              ref={inputRef}
              id="input-upload-dataset"
              style={{ display: "none" }}
              type="file"
              onChange={handleSelect}
            />
            <p>Drag and drop your file here or</p>
            <S.UploadButton type="button" onClick={handleButtonClick}>
              Upload a file
            </S.UploadButton>
          </div>
        );
      case LOADING:
        return (
          <Loading alt="" src="/images/loading.png" width="58" height="58" />
        );
      case LOADED:
        return <img alt="" src="/images/loaded.png" width="58" height="58" />;
      default:
        return <div />;
    }
  };

  const resetData = () => {
    localStorage.clear();
    window.location.reload(false);
  };
  const navigate = useNavigate();
  const goNextStep = () => {
    navigate("/app/experiment");
  };
  if (error) {
    return <Error message={errorMessage} />;
  }
  return (
    <div>
      <Title>Load Dataset</Title>
      <br />
      <br />
      <P>{stateText(datasetState)}</P>
      <S.FormFileUpload onDragEnter={handleDrag}>
        <S.LabelFileUpload
          htmlFor="input-upload-dataset"
          className={dragActive ? "drag-active" : ""}
        >
          {stateImg(datasetState)}
        </S.LabelFileUpload>
        {dragActive && (
          <S.DragFile
            onDragEnter={handleDrag}
            onDragLeave={handleDrag}
            onDragOver={handleDrag}
            onDrop={handleDrop}
          />
        )}
      </S.FormFileUpload>
      <br />
      {taskName !== "" && (
        <P
          style={{ fontSize: "18px", lineHeight: "22.5px" }}
        >{`Task Type: ${taskName}`}</P>
      )}
      <br />
      {datasetState === LOADED && (
        <div style={{ flexDirection: "row" }}>
          <StyledButton
            type="button"
            onClick={resetData}
            style={{ marginRight: "10px" }}
          >
            Reset
          </StyledButton>
          <StyledButton
            type="button"
            onClick={goNextStep}
            style={{ marginRight: "10px" }}
          >
            Next
          </StyledButton>
        </div>
      )}
    </div>
  );
}

Upload.propTypes = {
  datasetState: PropTypes.number.isRequired,
  setDatasetState: PropTypes.func.isRequired,
  paramsData: PropTypes.objectOf(
    PropTypes.oneOfType([
      PropTypes.string,
      PropTypes.number,
      PropTypes.bool,
      PropTypes.object,
    ])
  ).isRequired,
  taskName: PropTypes.string,
};
Upload.defaultProps = {
  taskName: "",
};
export default Upload;<|MERGE_RESOLUTION|>--- conflicted
+++ resolved
@@ -17,13 +17,9 @@
   const [error, setError] = useState(false);
   const [errorMessage, setErrorMessage] = useState(false);
   const inputRef = useRef(null);
-<<<<<<< HEAD
   const { enqueueSnackbar } = useSnackbar();
 
   const uploadDataset = async (file) => {
-=======
-  const uploadFile = async (file) => {
->>>>>>> 2cf6fa98
     setDatasetState(LOADING);
     const formData = new FormData();
     const dataloaderName = paramsData?.dataloader_params.name;
@@ -37,7 +33,6 @@
     formData.append("url", ""); // TODO: url handling
     formData.append("file", file);
 
-<<<<<<< HEAD
     try {
       uploadDatasetRequest(formData);
       setDatasetState(LOADED);
@@ -50,17 +45,6 @@
       });
     } catch (error) {
       console.error(error);
-=======
-      const models = await fetchedModels.json();
-      if (typeof models.message !== "undefined") {
-        setError(true);
-        setErrorMessage(JSON.stringify(models));
-      } else {
-        localStorage.setItem("compatibleModels", JSON.stringify(models));
-        setDatasetState(LOADED);
-      }
-    } catch (e) {
->>>>>>> 2cf6fa98
       setError(true);
       setErrorMessage(error);
       enqueueSnackbar("Error when trying to upload the dataset.", {
