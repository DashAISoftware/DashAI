import numpy as np

from DashAI.back.dataloaders.classes.dashai_dataset import DashAIDataset
from DashAI.back.metrics.base_metric import BaseMetric


class ClassificationMetric(BaseMetric):
    """
    Class for metrics associated to classification models.
    """

    COMPATIBLE_COMPONENTS = [
        "TabularClassificationTask",
<<<<<<< HEAD
        "ImageClassificationTask",
        "TextClassificationTask",
=======
        "TextClassificationTask",
        "ImageClassificationTask",
>>>>>>> 0b9b403b
    ]


def validate_inputs(true_labels: np.ndarray, pred_labels: np.ndarray):
    """Validate inputs.

    Parameters
    ----------
    true_labels : ndarray
        True labels.
    pred_labels : list
        Predict labels by the model.
    """
    if len(true_labels) != len(pred_labels):
        raise ValueError("The length of the true and predicted labels must be equal.")


def prepare_to_metric(dataset: DashAIDataset, probs_pred_labels: np.ndarray):
    """Prepare true and prediced labels to be used later in metrics.

    Parameters
    ----------
    dataset : DashAIDataset
        A dashai dataset with labels included.
    probs_pred_labels : np.ndarray
        A two-dimensional matrix in which each column represents a class and the row
        values represent the probability that an example belongs to the class
        associated with the column.

    Returns
    -------
    Tuple[np.ndarray, np.ndarray]
        A tuple with the true and predicted labels in numpy format.
    """
    output_column = dataset.outputs_columns[0]
    true_labels = np.array(dataset[output_column])
    validate_inputs(true_labels, probs_pred_labels)
    pred_labels = np.argmax(probs_pred_labels, axis=1)
    return true_labels, pred_labels<|MERGE_RESOLUTION|>--- conflicted
+++ resolved
@@ -11,13 +11,8 @@
 
     COMPATIBLE_COMPONENTS = [
         "TabularClassificationTask",
-<<<<<<< HEAD
         "ImageClassificationTask",
         "TextClassificationTask",
-=======
-        "TextClassificationTask",
-        "ImageClassificationTask",
->>>>>>> 0b9b403b
     ]
 
 
