<<<<<<< HEAD
import json
import xmlrpc.client
from typing import List

import requests
=======
import subprocess
import sys
from typing import List

if sys.version_info < (3, 10):
    from importlib_metadata import entry_points
else:
    from importlib.metadata import entry_points
>>>>>>> 10805598


def _get_all_plugins() -> List[str]:
    """
    Make a request to PyPI server to get all package names.

    Returns
    ----------
    List[str]
        A list with the names of all PyPI packages
    """

    client = xmlrpc.client.ServerProxy("https://pypi.python.org/pypi")
    # get a list of package names
    packages = client.list_packages()

    return packages


def _get_plugin_by_name_from_pypi(plugin_name: str) -> dict:
    """
    Get a plugin json data from PyPI by its name.

    Parameters
    ----------
    plugin_name : str
        The name of the plugin to get from PyPI

    Returns
    -------
    dict
        A dictionary with the plugin data
    """
    response: requests.Response = requests.get(
        f"https://pypi.org/pypi/{plugin_name}/json"
    )

    raw_plugin: json = response.json()["info"]
    raw_plugin["tags"] = [
        {"name": keyword} for keyword in raw_plugin.pop("keywords").split(",")
    ]
    return raw_plugin


def get_plugins_from_pypi() -> List[dict]:
<<<<<<< HEAD
    """
    Get all DashAI plugins from PyPI.

    Returns
    -------
    List[dict]
        A list with the information of all DashAI plugins, extracted from PyPI.
    """
    plugins_names = [
        plugin_name.lower()
        for plugin_name in _get_all_plugins()
        if plugin_name.lower().startswith("dashai") and plugin_name.lower() != "dashai"
    ]
    return [_get_plugin_by_name_from_pypi(plugin_name) for plugin_name in plugins_names]
=======
    plugins_names = filter(lambda name: "dashai" in name, _get_all_plugins())
    return [_get_plugin_data(plugin_name) for plugin_name in plugins_names]


def available_plugins() -> List[type]:
    """
    Get available DashAI plugins entrypoints

    Returns
    ----------
    List[type]
        A list of plugins' classes
    """
    # Retrieve plugins groups (DashAI components)
    plugins = entry_points(group="dashai.plugins")

    # Look for installed plugins
    plugins_list = []
    for plugin in plugins:
        # Retrieve plugin class
        plugin_class = plugin.load()
        plugins_list.append(plugin_class)

    return plugins_list


def register_new_plugins(component_registry) -> List[type]:
    """
    Register only new plugins in component registry

    Parameters
    ----------
    component_registry : ComponentRegistry
        The current app component registry

    Returns
    ----------
    List[type]
        A list of plugins' classes that were registered in the component registry
    """
    installed_plugins = []
    new_plugins = []
    for component in component_registry.get_components_by_types():
        installed_plugins.append(component["class"])
    for plugin in available_plugins():
        if plugin not in installed_plugins:
            new_plugins.append(plugin)
            if plugin.__name__ != "TabularClassificationModel":
                component_registry.register_component(plugin)
    return new_plugins


def install_plugin_from_pypi(pypi_plugin_name: str):
    """
    Register only new plugins in component registry

    Parameters
    ----------
    pypi_plugin_name : str
        A string with the name of the plugin in pypi to install

    Raises
    ------
    RuntimeError
        If pip install command fails
    """
    res = subprocess.run(
        ["pip", "install", pypi_plugin_name],
        stderr=subprocess.PIPE,
        text=True,
    )
    if res.returncode != 0:
        errors = [line for line in res.stderr.split("\n") if "ERROR" in line]
        error_string = "\n".join(errors)
        raise RuntimeError(error_string)
>>>>>>> 10805598
<|MERGE_RESOLUTION|>--- conflicted
+++ resolved
@@ -1,19 +1,15 @@
-<<<<<<< HEAD
 import json
+import subprocess
+import sys
 import xmlrpc.client
 from typing import List
 
 import requests
-=======
-import subprocess
-import sys
-from typing import List
 
 if sys.version_info < (3, 10):
     from importlib_metadata import entry_points
 else:
     from importlib.metadata import entry_points
->>>>>>> 10805598
 
 
 def _get_all_plugins() -> List[str]:
@@ -59,7 +55,6 @@
 
 
 def get_plugins_from_pypi() -> List[dict]:
-<<<<<<< HEAD
     """
     Get all DashAI plugins from PyPI.
 
@@ -74,9 +69,6 @@
         if plugin_name.lower().startswith("dashai") and plugin_name.lower() != "dashai"
     ]
     return [_get_plugin_by_name_from_pypi(plugin_name) for plugin_name in plugins_names]
-=======
-    plugins_names = filter(lambda name: "dashai" in name, _get_all_plugins())
-    return [_get_plugin_data(plugin_name) for plugin_name in plugins_names]
 
 
 def available_plugins() -> List[type]:
@@ -149,5 +141,4 @@
     if res.returncode != 0:
         errors = [line for line in res.stderr.split("\n") if "ERROR" in line]
         error_string = "\n".join(errors)
-        raise RuntimeError(error_string)
->>>>>>> 10805598
+        raise RuntimeError(error_string)