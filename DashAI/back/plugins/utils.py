--- conflicted
+++ resolved
@@ -101,44 +101,6 @@
     return plugins_list
 
 
-<<<<<<< HEAD
-def execute_pip_command(pypi_plugin_name: str, pip_action: str) -> None:
-    """
-    Execute a pip command to install or uninstall a plugin
-
-    Parameters
-    ----------
-    pypi_plugin_name : str
-        A string with the name of the plugin in pypi to install or uninstall
-
-    pip_action : str
-        A string with the action to perform. It can be "install" or "uninstall"
-
-    Raises
-    ------
-    RuntimeError
-        If the pip command fails
-    """
-    if pip_action not in ["install", "uninstall"]:
-        raise ValueError(f"Pip action {pip_action} not supported")
-
-    args = ["pip", pip_action, pypi_plugin_name]
-    args = args if pip_action == "install" else args.append("-y")
-
-    res = subprocess.run(
-        args,
-        stderr=subprocess.PIPE,
-        text=True,
-    )
-
-    if res.returncode != 0:
-        errors = [line for line in res.stderr.split("\n") if "ERROR" in line]
-        error_string = "\n".join(errors)
-        raise RuntimeError(error_string)
-
-
-def install_plugin(plugin_name: str) -> List[type]:
-=======
 def get_registered_component_classes(
     component_registry: ComponentRegistry,
 ) -> List[type]:
@@ -150,32 +112,19 @@
 def register_new_plugins(
     component_registry: ComponentRegistry, available_plugins: List[type]
 ) -> List[type]:
->>>>>>> bf76b07c
-    """
-    Install and register new plugins in component registry
-
-    Parameters
-    ----------
-    plugin_name : str
-        A string with the name of the plugin in pypi to install
-
-    component_registry : ComponentRegistry
-        The current app component registry
-
-    """
-<<<<<<< HEAD
-    pre_installed_plugins: List[type] = get_available_plugins()
-    execute_pip_command(plugin_name, "install")
-    installed_plugins = set(get_available_plugins()) - set(pre_installed_plugins)
-    return installed_plugins
-
-
-def register_plugin_components(
-    installed_plugins: List[type], component_registry: ComponentRegistry
-):
-    for plugin in installed_plugins:
-        component_registry.register_component(plugin)
-=======
+    """
+    Register only new plugins in component registry
+
+    Parameters
+    ----------
+    component_registry : ComponentRegistry
+        The current app component registry
+
+    Returns
+    ----------
+    List[type]
+        A list of plugins' classes that were registered in the component registry
+    """
     installed_plugins_set = set(get_registered_component_classes(component_registry))
     available_plugins_set = set(available_plugins)
     new_plugins = available_plugins_set - installed_plugins_set
@@ -187,7 +136,67 @@
         except Exception as e:
             logging.exception(e)
     return list(new_plugins)
->>>>>>> bf76b07c
+
+
+def execute_pip_command(pypi_plugin_name: str, pip_action: str) -> None:
+    """
+    Execute a pip command to install or uninstall a plugin
+
+    Parameters
+    ----------
+    pypi_plugin_name : str
+        A string with the name of the plugin in pypi to install or uninstall
+
+    pip_action : str
+        A string with the action to perform. It can be "install" or "uninstall"
+
+    Raises
+    ------
+    RuntimeError
+        If the pip command fails
+    """
+    if pip_action not in ["install", "uninstall"]:
+        raise ValueError(f"Pip action {pip_action} not supported")
+
+    args = ["pip", pip_action, pypi_plugin_name]
+    args = args if pip_action == "install" else args.append("-y")
+
+    res = subprocess.run(
+        args,
+        stderr=subprocess.PIPE,
+        text=True,
+    )
+
+    if res.returncode != 0:
+        errors = [line for line in res.stderr.split("\n") if "ERROR" in line]
+        error_string = "\n".join(errors)
+        raise RuntimeError(error_string)
+
+
+def install_plugin(plugin_name: str) -> List[type]:
+    """
+    Install and register new plugins in component registry
+
+    Parameters
+    ----------
+    plugin_name : str
+        A string with the name of the plugin in pypi to install
+
+    component_registry : ComponentRegistry
+        The current app component registry
+
+    """
+    pre_installed_plugins: List[type] = get_available_plugins()
+    execute_pip_command(plugin_name, "install")
+    installed_plugins = set(get_available_plugins()) - set(pre_installed_plugins)
+    return installed_plugins
+
+
+def register_plugin_components(
+    installed_plugins: List[type], component_registry: ComponentRegistry
+):
+    for plugin in installed_plugins:
+        component_registry.register_component(plugin)
 
 
 def uninstall_plugin(
