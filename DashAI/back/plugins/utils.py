--- conflicted
+++ resolved
@@ -187,37 +187,9 @@
         component_registry.register_component(plugin)
 
 
-<<<<<<< HEAD
-def unregister_plugins(
-    component_registry: ComponentRegistry, uninstalled_plugins: List[type]
-) -> List[type]:
-    """
-    Remove from component registry uninstalled plugins
-
-    Parameters
-    ----------
-    component_registry : ComponentRegistry
-        The current app component registry
-
-    Returns
-    ----------
-    List[type]
-        A list of plugins' classes wanted to be removed from the component registry
-    """
-    for plugin in uninstalled_plugins:
-        try:
-            component_registry.unregister_component(plugin)
-        except Exception as e:
-            logging.exception(e)
-    return list(uninstalled_plugins)
-
-
-def install_plugin_from_pypi(pypi_plugin_name: str, install: bool = True) -> None:
-=======
 def uninstall_plugin(
     plugin_name: str,
 ) -> List[type]:
->>>>>>> 2bb52ac8
     """
     Uninstall an existing plugin and delete it from component registry
 
@@ -230,33 +202,6 @@
         The current app component registry
 
     """
-<<<<<<< HEAD
-    pip_action = "install" if install else "uninstall"
-    args = ["pip", pip_action, pypi_plugin_name]
-    args if install else args.append("-y")
-
-    res = subprocess.run(
-        args,
-        stderr=subprocess.PIPE,
-        text=True,
-    )
-    if res.returncode != 0:
-        errors = [line for line in res.stderr.split("\n") if "ERROR" in line]
-        error_string = "\n".join(errors)
-        raise RuntimeError(error_string)
-
-
-def install_and_register_plugin(
-    plugin_name: str, component_registry: ComponentRegistry
-) -> None:
-    """
-    Install and register new plugins in component registry
-
-    Parameters
-    ----------
-    plugin_name : str
-        A string with the name of the plugin in pypi to install
-=======
     available_plugins: List[type] = get_available_plugins()
     execute_pip_command(plugin_name, "uninstall")
     uninstalled_components: List[type] = set(available_plugins) - set(
@@ -276,38 +221,10 @@
     ----------
     plugins : List[type]
         A list of plugins' classes wanted to be removed from the component registry
->>>>>>> 2bb52ac8
-
-    component_registry : ComponentRegistry
-        The current app component registry
-
-<<<<<<< HEAD
-    """
-    install_plugin_from_pypi(plugin_name)
-    available_plugins: List[type] = get_available_plugins()
-    register_new_plugins(component_registry, available_plugins)
-
-
-def uninstall_plugin(plugin_name: str, component_registry: ComponentRegistry) -> None:
-    """
-    Uninstall an existing plugin and delete it from component registry
-
-    Parameters
-    ----------
-    plugin_name : str
-        A string with the name of the plugin in pypi to install
-
-    component_registry : ComponentRegistry
-        The current app component registry
-
-    """
-    available_plugins: List[type] = get_available_plugins()
-    install_plugin_from_pypi(plugin_name, False)
-    uninstalled_plugins: List[type] = set(available_plugins) - set(
-        get_available_plugins()
-    )
-    unregister_plugins(component_registry, uninstalled_plugins)
-=======
+
+    component_registry : ComponentRegistry
+        The current app component registry
+
     Returns
     ----------
     List[type]
@@ -315,5 +232,4 @@
     """
     for plugin in plugins:
         component_registry.unregister_component(plugin)
-    return list(plugins)
->>>>>>> 2bb52ac8
+    return list(plugins)