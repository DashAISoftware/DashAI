--- conflicted
+++ resolved
@@ -24,12 +24,6 @@
         A list with the names of all PyPI packages
     """
 
-<<<<<<< HEAD
-    response = requests.get(
-        url="https://pypi.org/simple/",
-        headers={"Accept": "application/vnd.pypi.simple.v1+json"},
-    )
-=======
     # Define the URL for PyPI Simple API
     url = "https://pypi.org/simple/"
 
@@ -47,14 +41,8 @@
 
     else:
         print(f"Failed to retrieve packages. Status code: {response.status_code}")
->>>>>>> 877ad1c1
-
-    if response.status_code == 200:
-        json_res: dict = response.json()
-        projects: list = json_res["projects"]
-        return [project["name"] for project in projects]
-    else:
-        raise RuntimeError(f"Error: {response.status_code}")
+
+    return packages
 
 
 def get_plugin_by_name_from_pypi(plugin_name: str) -> dict:
