from abc import abstractmethod
from typing import Final

from datasets import DatasetDict


class BaseTask:
    """Base class for DashAI compatible tasks."""

    TYPE: Final[str] = "Task"

<<<<<<< HEAD
=======
    @classmethod
    def get_schema(cls) -> dict:
        """Load the schema JSON file asocciated to the task."""
        try:
            with open(f"DashAI/back/tasks/tasks_schemas/{cls.name}.json") as f:
                schema = json.load(f)
            return schema
        except FileNotFoundError:
            logger.exception(
                f"Could not load the schema for {cls.__name__} : File DashAI/back"
                f"/tasks/tasks_schemas/{cls.name}.json not found."
            )
            return {}

>>>>>>> fc30fbf3
    def validate_dataset_for_task(self, dataset: DatasetDict, dataset_name: str):
        """Validate a dataset for the current task.

        Parameters
        ----------
        dataset : DatasetDict
            Dataset to be validated
        dataset_name : str
            Dataset name
        """
        for split in dataset:
            schema = self.schema
            allowed_input_types = tuple(schema["inputs_types"])
            allowed_output_types = tuple(schema["outputs_types"])
            inputs_cardinality = schema["inputs_cardinality"]
            outputs_cardinality = schema["outputs_cardinality"]

            # Check input types
            for input_col in dataset[split].inputs_columns:
                input_col_type = dataset[split].features[input_col]
                if not isinstance(input_col_type, allowed_input_types):
                    raise TypeError(
                        f"Error in split {split} of dataset {dataset_name}. "
                        f"{input_col_type} is not an allowed type for input columns."
                    )

            # Check output types
            for output_col in dataset[split].outputs_columns:
                output_col_type = dataset[split].features[output_col]
                if not isinstance(output_col_type, allowed_output_types):
                    raise TypeError(
                        f"Error in split {split} of dataset {dataset_name}. "
                        f"{output_col_type} is not an allowed type for output columns. "
                    )

            # Check input cardinality
            if (
                inputs_cardinality != "n"
                and len(dataset[split].inputs_columns) != inputs_cardinality
            ):
                raise ValueError(
                    f"Error in split {split} of dataset {dataset_name}. "
                    f"Input cardinality ({len(dataset[split].inputs_columns)}) does not"
                    f" match task cardinality ({inputs_cardinality})"
                )

            # Check output cardinality
            if (
                outputs_cardinality != "n"
                and len(dataset[split].outputs_columns) != outputs_cardinality
            ):
                raise ValueError(
                    f"Error in split {split} of dataset {dataset_name}. "
                    f"Output cardinality ({len(dataset[split].outputs_columns)})"
                    f" does not "
                    f"match task cardinality ({outputs_cardinality})"
                )

    @abstractmethod
    def prepare_for_task(self, dataset: DatasetDict):
        """Change column types to suit the task requirements.

        Parameters
        ----------
        dataset : DatasetDict
            Dataset to be changed

        Returns
        -------
        DatasetDict
            Dataset with the new types
        """
        raise NotImplementedError<|MERGE_RESOLUTION|>--- conflicted
+++ resolved
@@ -9,23 +9,6 @@
 
     TYPE: Final[str] = "Task"
 
-<<<<<<< HEAD
-=======
-    @classmethod
-    def get_schema(cls) -> dict:
-        """Load the schema JSON file asocciated to the task."""
-        try:
-            with open(f"DashAI/back/tasks/tasks_schemas/{cls.name}.json") as f:
-                schema = json.load(f)
-            return schema
-        except FileNotFoundError:
-            logger.exception(
-                f"Could not load the schema for {cls.__name__} : File DashAI/back"
-                f"/tasks/tasks_schemas/{cls.name}.json not found."
-            )
-            return {}
-
->>>>>>> fc30fbf3
     def validate_dataset_for_task(self, dataset: DatasetDict, dataset_name: str):
         """Validate a dataset for the current task.
 
