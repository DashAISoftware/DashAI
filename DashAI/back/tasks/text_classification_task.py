--- conflicted
+++ resolved
@@ -22,13 +22,9 @@
     analysis, spam filtering, topic classification, and document categorization.
     """
 
-<<<<<<< HEAD
-    def prepare_for_task(self, datasetdict: DatasetDict, outputs_columns: List[str]):
-=======
     def prepare_for_task(
-        self, datasetdict: DatasetDict, output_columns: List[str]
+        self, datasetdict: DatasetDict, outputs_columns: List[str]
     ) -> DatasetDict:
->>>>>>> 837c0e2f
         """Change the column types to suit the tabular classification task.
 
         A copy of the dataset is created.
@@ -43,11 +39,8 @@
         DatasetDict
             Dataset with the new types
         """
-<<<<<<< HEAD
         types = {column: "Categorical" for column in outputs_columns}
-=======
-        types = {output_columns[0]: "Categorical"}
->>>>>>> 837c0e2f
+
         for split in datasetdict:
             datasetdict[split] = datasetdict[split].change_columns_type(types)
         return datasetdict