--- conflicted
+++ resolved
@@ -3,14 +3,9 @@
 from dependency_injector.wiring import Provide, inject
 from sqlalchemy import exc
 
-<<<<<<< HEAD
 from DashAI.back.containers import Container
-from DashAI.back.core.runner import RunnerError
-from DashAI.back.job_queues import BaseJobQueue, Job
-=======
-from DashAI.back.core.config import job_queue
 from DashAI.back.job.base_job import BaseJob, JobError
->>>>>>> d1052058
+from DashAI.back.job_queues import BaseJobQueue
 
 logging.basicConfig(level=logging.DEBUG)
 logger = logging.getLogger(__name__)
@@ -38,12 +33,6 @@
             job: BaseJob = await job_queue.async_get()
             job.run()
         except exc.SQLAlchemyError as e:
-<<<<<<< HEAD
             logger.exception(e)
-        except RunnerError as e:
-            logger.exception(e)
-=======
-            log.exception(e)
         except JobError as e:
-            log.exception(e)
->>>>>>> d1052058
+            logger.exception(e)