import os

from pydantic_settings import BaseSettings

from DashAI.back.dataloaders import CSVDataLoader, JSONDataLoader
from DashAI.back.job_queues import BaseJobQueue, SimpleJobQueue
from DashAI.back.metrics import F1, Accuracy, Precision, Recall
from DashAI.back.models import (
    SVC,
    DecisionTreeClassifier,
    DistilBertTransformer,
    DummyClassifier,
    HistGradientBoostingClassifier,
    KNeighborsClassifier,
    LogisticRegression,
    RandomForestClassifier,
    ViTTransformer,
)
from DashAI.back.registries.component_registry import ComponentRegistry
from DashAI.back.tasks import (
    TabularClassificationTask,
    TextClassificationTask,
    TranslationTask,
)

component_registry = ComponentRegistry(
    initial_components=[
        # Tasks
        TabularClassificationTask,
        TextClassificationTask,
        TranslationTask,
        # Models
        SVC,
        DecisionTreeClassifier,
        DummyClassifier,
        HistGradientBoostingClassifier,
        KNeighborsClassifier,
        LogisticRegression,
        RandomForestClassifier,
        DistilBertTransformer,
        ViTTransformer,
        # Dataloaders
        CSVDataLoader,
        JSONDataLoader,
        # Metrics
        F1,
        Accuracy,
        Precision,
        Recall,
    ],
)

<<<<<<< HEAD
job_queue: BaseJobQueue = SimpleJobQueue()
=======
curr_path = os.path.dirname(os.path.realpath(__file__))
parent_path = os.path.dirname(curr_path)
dashai_path = os.path.dirname(parent_path)
>>>>>>> 1f7a2bb1


class Settings(BaseSettings):
    DB_PATH: str = os.path.join(dashai_path, "back/database/DashAI.sqlite")
    FRONT_BUILD_PATH: str = os.path.join(dashai_path, "front/build")
    USER_DATASET_PATH: str = os.path.join(dashai_path, "back/user_datasets")
    USER_RUN_PATH: str = os.path.join(dashai_path, "back/user_runs")
    API_V0_STR: str = "/api/v0"
    API_V1_STR: str = "/api/v1"


settings = Settings()<|MERGE_RESOLUTION|>--- conflicted
+++ resolved
@@ -50,13 +50,11 @@
     ],
 )
 
-<<<<<<< HEAD
-job_queue: BaseJobQueue = SimpleJobQueue()
-=======
 curr_path = os.path.dirname(os.path.realpath(__file__))
 parent_path = os.path.dirname(curr_path)
 dashai_path = os.path.dirname(parent_path)
->>>>>>> 1f7a2bb1
+
+job_queue: BaseJobQueue = SimpleJobQueue()
 
 
 class Settings(BaseSettings):
