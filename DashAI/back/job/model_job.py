import json
import logging
import os
from typing import List

from dependency_injector.wiring import Provide, inject
from sqlalchemy import exc
from sqlalchemy.orm import Session

<<<<<<< HEAD
from DashAI.back.database.models import Dataset, Experiment, Run
from DashAI.back.dataloaders.classes.dashai_dataset import (
    DashAIDataset,
    load_dataset,
    select_columns,
    update_dataset_splits,
)
=======
from DashAI.back.dataloaders.classes.dashai_dataset import DashAIDataset, load_dataset
from DashAI.back.dependencies.database.models import Dataset, Experiment, Run
>>>>>>> aa154865
from DashAI.back.job.base_job import BaseJob, JobError
from DashAI.back.metrics import BaseMetric
from DashAI.back.models import BaseModel
from DashAI.back.tasks import BaseTask

logging.basicConfig(level=logging.DEBUG)
log = logging.getLogger(__name__)


class ModelJob(BaseJob):
    """ModelJob class to run the model training."""

    def set_status_as_delivered(self) -> None:
        """Set the status of the job as delivered."""
        run_id: int = self.kwargs["run_id"]
        db: Session = self.kwargs["db"]

        run: Run = db.get(Run, run_id)
        if not run:
            raise JobError(f"Run {run_id} does not exist in DB.")
        try:
            run.set_status_as_delivered()
            db.commit()
        except exc.SQLAlchemyError as e:
            log.exception(e)
            raise JobError(
                "Internal database error",
            ) from e

    @inject
    def run(
        self,
        component_registry=Provide["component_registry"],
        config=Provide["config"],
    ) -> None:
        from DashAI.back.api.api_v1.endpoints.components import (
            _intersect_component_lists,
        )

        run_id: int = self.kwargs["run_id"]
        db: Session = self.kwargs["db"]

        run: Run = db.get(Run, run_id)
        try:
            experiment: Experiment = db.get(Experiment, run.experiment_id)
            if not experiment:
                raise JobError(f"Experiment {run.experiment_id} does not exist in DB.")
            dataset: Dataset = db.get(Dataset, experiment.dataset_id)
            if not dataset:
                raise JobError(f"Dataset {experiment.dataset_id} does not exist in DB.")

            try:
                loaded_dataset: DashAIDataset = load_dataset(
                    f"{dataset.file_path}/dataset"
                )
            except Exception as e:
                log.exception(e)
                raise JobError(
                    f"Can not load dataset from path {dataset.file_path}",
                ) from e

            try:
                run_model_class = component_registry[run.model_name]["class"]
            except Exception as e:
                log.exception(e)
                raise JobError(
                    f"Unable to find Model with name {run.model_name} in registry.",
                ) from e

            try:
                model: BaseModel = run_model_class(**run.parameters)
            except Exception as e:
                log.exception(e)
                raise JobError(
                    f"Unable to instantiate model using run {run_id}",
                ) from e

            try:
                task: BaseTask = component_registry[experiment.task_name]["class"]()
            except Exception as e:
                log.exception(e)
                raise JobError(
                    f"Unable to find Task with name {experiment.task_name} in registry",
                ) from e

            try:
                selected_metrics = {
                    component_dict["name"]: component_dict
                    for component_dict in component_registry.get_components_by_types(
                        select="Metric"
                    )
                }
                selected_metrics = _intersect_component_lists(
                    selected_metrics,
                    component_registry.get_related_components(experiment.task_name),
                )
                metrics: List[BaseMetric] = [
                    metric["class"] for metric in selected_metrics.values()
                ]
            except Exception as e:
                log.exception(e)
                raise JobError(
                    "Unable to find metrics associated with"
                    f"Task {experiment.task_name} in registry",
                ) from e

            try:
                splits = json.loads(experiment.splits)
                if splits["has_changed"]:
                    new_splits = {
                        "train": splits["train"],
                        "test": splits["test"],
                        "validation": splits["validation"],
                    }
                    loaded_dataset = update_dataset_splits(
                        loaded_dataset, new_splits, splits["is_random"]
                    )
                prepared_dataset = task.prepare_for_task(
                    loaded_dataset, experiment.output_columns
                )
                x, y = select_columns(
                    prepared_dataset,
                    experiment.input_columns,
                    experiment.output_columns,
                )
            except Exception as e:
                log.exception(e)
                raise JobError(
                    f"""Can not prepare Dataset {dataset.id}
                    for Task {experiment.task_name}""",
                ) from e

            try:
                run.set_status_as_started()
                db.commit()
            except exc.SQLAlchemyError as e:
                log.exception(e)
                raise JobError(
                    "Connection with the database failed",
                ) from e

            try:
                # Training
                model.fit(x["train"], y["train"])
            except Exception as e:
                log.exception(e)
                raise JobError(
                    "Model training failed",
                ) from e

            try:
                run.set_status_as_finished()
                db.commit()
            except exc.SQLAlchemyError as e:
                log.exception(e)
                raise JobError(
                    "Connection with the database failed",
                ) from e

            try:
                model_metrics = {
                    split: {
                        metric.__name__: metric.score(
                            y[split],
                            model.predict(x[split]),
                        )
                        for metric in metrics
                    }
                    for split in ["train", "validation", "test"]
                }
            except Exception as e:
                log.exception(e)
                raise JobError(
                    "Metrics calculation failed",
                ) from e

            run.train_metrics = model_metrics["train"]
            run.validation_metrics = model_metrics["validation"]
            run.test_metrics = model_metrics["test"]

            try:
                run_path = os.path.join(config["RUNS_PATH"], str(run.id))
                model.save(run_path)
            except Exception as e:
                log.exception(e)
                raise JobError(
                    "Model saving failed",
                ) from e

            try:
                run.run_path = run_path
                db.commit()
            except exc.SQLAlchemyError as e:
                log.exception(e)
                run.set_status_as_error()
                db.commit()
                raise JobError(
                    "Connection with the database failed",
                ) from e
        except Exception as e:
            run.set_status_as_error()
            db.commit()
            raise e<|MERGE_RESOLUTION|>--- conflicted
+++ resolved
@@ -7,18 +7,13 @@
 from sqlalchemy import exc
 from sqlalchemy.orm import Session
 
-<<<<<<< HEAD
-from DashAI.back.database.models import Dataset, Experiment, Run
 from DashAI.back.dataloaders.classes.dashai_dataset import (
     DashAIDataset,
     load_dataset,
     select_columns,
     update_dataset_splits,
 )
-=======
-from DashAI.back.dataloaders.classes.dashai_dataset import DashAIDataset, load_dataset
 from DashAI.back.dependencies.database.models import Dataset, Experiment, Run
->>>>>>> aa154865
 from DashAI.back.job.base_job import BaseJob, JobError
 from DashAI.back.metrics import BaseMetric
 from DashAI.back.models import BaseModel
