import json
import logging
import os
from typing import List

from dependency_injector.wiring import Provide, inject
from pydantic import ValidationError
from sqlalchemy import exc
from sqlalchemy.orm import Session

<<<<<<< HEAD
from DashAI.back.core.schema_fields.utils import fill_objects
from DashAI.back.dataloaders.classes.dashai_dataset import DashAIDataset, load_dataset
=======
from DashAI.back.dataloaders.classes.dashai_dataset import (
    DashAIDataset,
    load_dataset,
    select_columns,
    update_dataset_splits,
)
>>>>>>> 07a5ae9e
from DashAI.back.dependencies.database.models import Dataset, Experiment, Run
from DashAI.back.job.base_job import BaseJob, JobError
from DashAI.back.metrics import BaseMetric
from DashAI.back.models import BaseModel
from DashAI.back.tasks import BaseTask

logging.basicConfig(level=logging.DEBUG)
log = logging.getLogger(__name__)


class ModelJob(BaseJob):
    """ModelJob class to run the model training."""

    def set_status_as_delivered(self) -> None:
        """Set the status of the job as delivered."""
        run_id: int = self.kwargs["run_id"]
        db: Session = self.kwargs["db"]

        run: Run = db.get(Run, run_id)
        if not run:
            raise JobError(f"Run {run_id} does not exist in DB.")
        try:
            run.set_status_as_delivered()
            db.commit()
        except exc.SQLAlchemyError as e:
            log.exception(e)
            raise JobError(
                "Internal database error",
            ) from e

    @inject
    def run(
        self,
        component_registry=Provide["component_registry"],
        config=Provide["config"],
    ) -> None:
        from DashAI.back.api.api_v1.endpoints.components import (
            _intersect_component_lists,
        )

        run_id: int = self.kwargs["run_id"]
        db: Session = self.kwargs["db"]

        run: Run = db.get(Run, run_id)
        try:
            experiment: Experiment = db.get(Experiment, run.experiment_id)
            if not experiment:
                raise JobError(f"Experiment {run.experiment_id} does not exist in DB.")
            dataset: Dataset = db.get(Dataset, experiment.dataset_id)
            if not dataset:
                raise JobError(f"Dataset {experiment.dataset_id} does not exist in DB.")

            try:
                loaded_dataset: DashAIDataset = load_dataset(
                    f"{dataset.file_path}/dataset"
                )
            except Exception as e:
                log.exception(e)
                raise JobError(
                    f"Can not load dataset from path {dataset.file_path}",
                ) from e

            try:
                run_model_class = component_registry[run.model_name]["class"]
            except Exception as e:
                log.exception(e)
                raise JobError(
                    f"Unable to find Model with name {run.model_name} in registry.",
                ) from e

            # Validate model parameters
            try:
                validated_parameters = run_model_class.SCHEMA.model_validate(
                    run.parameters
                )
            except ValidationError as e:
                log.exception(e)
                raise JobError(f"Invalid model parameters for run {run_id}") from e

            # Fill required components
            try:
                complete_parameters = fill_objects(validated_parameters)
            except ValidationError as e:
                log.exception(e)
                raise JobError(f"Invalid sub model parameters for run {run_id}") from e

            try:
                model: BaseModel = run_model_class(**complete_parameters)
            except Exception as e:
                log.exception(e)
                raise JobError(
                    f"Unable to instantiate model using run {run_id}",
                ) from e

            try:
                task: BaseTask = component_registry[experiment.task_name]["class"]()
            except Exception as e:
                log.exception(e)
                raise JobError(
                    f"Unable to find Task with name {experiment.task_name} in registry",
                ) from e

            try:
                selected_metrics = {
                    component_dict["name"]: component_dict
                    for component_dict in component_registry.get_components_by_types(
                        select="Metric"
                    )
                }
                selected_metrics = _intersect_component_lists(
                    selected_metrics,
                    component_registry.get_related_components(experiment.task_name),
                )
                metrics: List[BaseMetric] = [
                    metric["class"] for metric in selected_metrics.values()
                ]
            except Exception as e:
                log.exception(e)
                raise JobError(
                    "Unable to find metrics associated with"
                    f"Task {experiment.task_name} in registry",
                ) from e

            try:
                splits = json.loads(experiment.splits)
                if splits["has_changed"]:
                    new_splits = {
                        "train": splits["train"],
                        "test": splits["test"],
                        "validation": splits["validation"],
                    }
                    loaded_dataset = update_dataset_splits(
                        loaded_dataset, new_splits, splits["is_random"]
                    )
                prepared_dataset = task.prepare_for_task(
                    loaded_dataset, experiment.output_columns
                )
                x, y = select_columns(
                    prepared_dataset,
                    experiment.input_columns,
                    experiment.output_columns,
                )
            except Exception as e:
                log.exception(e)
                raise JobError(
                    f"""Can not prepare Dataset {dataset.id}
                    for Task {experiment.task_name}""",
                ) from e

            try:
                run.set_status_as_started()
                db.commit()
            except exc.SQLAlchemyError as e:
                log.exception(e)
                raise JobError(
                    "Connection with the database failed",
                ) from e

            try:
                # Training
                model.fit(x["train"], y["train"])
            except Exception as e:
                log.exception(e)
                raise JobError(
                    "Model training failed",
                ) from e

            try:
                run.set_status_as_finished()
                db.commit()
            except exc.SQLAlchemyError as e:
                log.exception(e)
                raise JobError(
                    "Connection with the database failed",
                ) from e

            try:
                model_metrics = {
                    split: {
                        metric.__name__: metric.score(
                            y[split],
                            model.predict(x[split]),
                        )
                        for metric in metrics
                    }
                    for split in ["train", "validation", "test"]
                }
            except Exception as e:
                log.exception(e)
                raise JobError(
                    "Metrics calculation failed",
                ) from e

            run.train_metrics = model_metrics["train"]
            run.validation_metrics = model_metrics["validation"]
            run.test_metrics = model_metrics["test"]

            try:
                run_path = os.path.join(config["RUNS_PATH"], str(run.id))
                model.save(run_path)
            except Exception as e:
                log.exception(e)
                raise JobError(
                    "Model saving failed",
                ) from e

            try:
                run.run_path = run_path
                db.commit()
            except exc.SQLAlchemyError as e:
                log.exception(e)
                run.set_status_as_error()
                db.commit()
                raise JobError(
                    "Connection with the database failed",
                ) from e
        except Exception as e:
            run.set_status_as_error()
            db.commit()
            raise e<|MERGE_RESOLUTION|>--- conflicted
+++ resolved
@@ -8,17 +8,13 @@
 from sqlalchemy import exc
 from sqlalchemy.orm import Session
 
-<<<<<<< HEAD
 from DashAI.back.core.schema_fields.utils import fill_objects
-from DashAI.back.dataloaders.classes.dashai_dataset import DashAIDataset, load_dataset
-=======
 from DashAI.back.dataloaders.classes.dashai_dataset import (
     DashAIDataset,
     load_dataset,
     select_columns,
     update_dataset_splits,
 )
->>>>>>> 07a5ae9e
 from DashAI.back.dependencies.database.models import Dataset, Experiment, Run
 from DashAI.back.job.base_job import BaseJob, JobError
 from DashAI.back.metrics import BaseMetric
