--- conflicted
+++ resolved
@@ -15,26 +15,10 @@
 
 
 class DistilBertTransformer(TextClassificationModel):
-<<<<<<< HEAD
     """Pre-trained transformer DistilBERT allowing English text classification."""
-
-    @classmethod
-    def get_schema(cls) -> Dict[str, Any]:
-        with open("DashAI/back/models/parameters/models_schemas/DistilBERT.json") as f:
-            cls.SCHEMA = json.load(f)
-        return cls.SCHEMA
-
-    def __init__(self, model=None, **kwargs) -> None:
-        """Initialize the transformer model.
-
-=======
-    """
-    Pre-trained transformer DistilBERT allowing English text classification.
-    """
 
     def __init__(self, model=None, **kwargs):
         """
->>>>>>> a02557c3
         Initialize the transformer class by calling the pretrained model and its
         tokenizer. Include an attribute analogous to sklearn's check_is_fitted to
         see if it was fine-tuned.
@@ -52,11 +36,7 @@
             self.batch_size = kwargs.pop("batch_size")
             self.device = kwargs.pop("device")
 
-<<<<<<< HEAD
     def get_tokenizer(self, input_column: str, output_column: str) -> Callable:
-=======
-    def get_tokenizer(self, input_column: str, output_column: str):
->>>>>>> a02557c3
         """Tokenize input and output.
 
         Parameters
@@ -92,11 +72,7 @@
         return tokenize
 
     def fit(self, dataset: DashAIDataset):
-<<<<<<< HEAD
-        """Fine-tuning the pre-trained model.
-=======
         """Fine-tune the pre-trained model.
->>>>>>> a02557c3
 
         Parameters
         ----------
@@ -135,15 +111,10 @@
             "DashAI/back/user_models/temp_checkpoints_distilbert", ignore_errors=True
         )
 
-<<<<<<< HEAD
-    def predict(self, dataset: DashAIDataset) -> np.ndarray:
-        """Predicting with the fine-tuned model.
-=======
         return self
 
     def predict(self, dataset: DashAIDataset) -> np.array:
         """Make a prediction with the fine-tuned model.
->>>>>>> a02557c3
 
         Parameters
         ----------
