import json
import shutil

import numpy as np
from sklearn.exceptions import NotFittedError
from transformers import (
    DistilBertForSequenceClassification,
    DistilBertTokenizer,
    Trainer,
    TrainingArguments,
)

from DashAI.back.dataloaders.classes.dashai_dataset import DashAIDataset
from DashAI.back.models.base_model import BaseModel
from DashAI.back.models.text_classification_model import TextClassificationModel


class DistilBertTransformer(BaseModel, TextClassificationModel):
    """
    Pre-trained transformer DistilBERT allowing English text classification
    """

    @classmethod
    def get_schema(cls):
        with open("DashAI/back/models/parameters/models_schemas/DistilBERT.json") as f:
            cls.SCHEMA = json.load(f)
        return cls.SCHEMA

    def __init__(self, model=None, **kwargs):
        """
        Initialize the transformer class by calling the pretrained model and its
        tokenizer. Include an attribute analogous to sklearn's check_is_fitted to
        see if it was fine-tuned.
        """
        self.model_name = "distilbert-base-uncased"
        self.tokenizer = DistilBertTokenizer.from_pretrained(self.model_name)
        self.model = (
            model
            if model is not None
            else DistilBertForSequenceClassification.from_pretrained(self.model_name)
        )
        self.fitted = model is not None
        self.training_args = kwargs

    def get_tokenizer(self, input_column: str, output_column: str):
        """Tokenize input and output

        Parameters
        ----------
        input_column : str
            name the input column to be tokenized
        output_column : str
            name the output column to be tokenized

        Returns
        -------
        Function
            Function for batch tokenization of the dataset
        """

        def tokenize(batch):
            return {
                "input_ids": self.tokenizer(
                    batch[input_column],
                    padding="max_length",
                    truncation=True,
                    max_length=512,
                )["input_ids"],
                "attention_mask": self.tokenizer(
                    batch[input_column],
                    padding="max_length",
                    truncation=True,
                    max_length=512,
                )["attention_mask"],
                "labels": batch[output_column],
            }

        return tokenize

    def fit(self, dataset: DashAIDataset):
        """Fine-tuning the pre-trained model

        Parameters
        ----------
        dataset : DashAIDataset
            DashAIDataset with training data

        """

        input_column = dataset.inputs_columns[0]
        output_column = dataset.outputs_columns[0]

        tokenizer_func = self.get_tokenizer(input_column, output_column)
<<<<<<< HEAD
        dataset = dataset.map(tokenizer_func, batched=True, batch_size=len(dataset))
        dataset.set_format("torch", columns=["input_ids", "attention_mask", "labels"])
=======
        train_dataset = train_dataset.map(tokenizer_func, batched=True, batch_size=8)
        train_dataset.set_format(
            "torch", columns=["input_ids", "attention_mask", "labels"]
        )
>>>>>>> e86c2987

        # Arguments for fine-tuning
        training_args = TrainingArguments(
            output_dir="DashAI/back/user_models/temp_checkpoints_distilbert",
            save_steps=1,
            save_total_limit=1,
            **self.training_args,
        )

        # The Trainer class is used for fine-tuning the model.
        trainer = Trainer(
            model=self.model,
            args=training_args,
            train_dataset=dataset,
        )

        trainer.train()
        self.fitted = True
        shutil.rmtree(
            "DashAI/back/user_models/temp_checkpoints_distilbert", ignore_errors=True
        )

    def predict(self, dataset: DashAIDataset):
        """Predicting with the fine-tuned model

        Parameters
        ----------
        dataset : DashAIDataset
            DashAIDataset with training data

        Returns
        -------
        Numpy Array
            Numpy array with the probabilities for each class
        """
        if not self.fitted:
            raise NotFittedError(
                f"This {self.__class__.__name__} instance is not fitted yet. Call 'fit'"
                " with appropriate arguments before using this "
                "estimator."
            )

        input_column = dataset.inputs_columns[0]
        output_column = dataset.outputs_columns[0]
        tokenizer_func = self.get_tokenizer(input_column, output_column)
        dataset = dataset.map(tokenizer_func, batched=True, batch_size=len(dataset))
        dataset.set_format("torch", columns=["input_ids", "attention_mask", "labels"])

        probabilities = []

        # Iterate over each batch in the dataset
        for batch in dataset:
            # Make sure that the tensors are in the correct device.
            batch = {k: v.to(self.model.device) for k, v in batch.items()}

            outputs = self.model(**batch)

            # Takes the model probability using softmax
            probs = outputs.logits.softmax(dim=-1)

            probabilities.extend(probs.detach().cpu().numpy())
        return np.array(probabilities)

    def save(self, filename=None):
        self.model.save_pretrained(filename)

    @classmethod
    def load(cls, filename):
        model = DistilBertForSequenceClassification.from_pretrained(filename)
        return cls(model=model)<|MERGE_RESOLUTION|>--- conflicted
+++ resolved
@@ -91,15 +91,8 @@
         output_column = dataset.outputs_columns[0]
 
         tokenizer_func = self.get_tokenizer(input_column, output_column)
-<<<<<<< HEAD
-        dataset = dataset.map(tokenizer_func, batched=True, batch_size=len(dataset))
+        dataset = dataset.map(tokenizer_func, batched=True, batch_size=8)
         dataset.set_format("torch", columns=["input_ids", "attention_mask", "labels"])
-=======
-        train_dataset = train_dataset.map(tokenizer_func, batched=True, batch_size=8)
-        train_dataset.set_format(
-            "torch", columns=["input_ids", "attention_mask", "labels"]
-        )
->>>>>>> e86c2987
 
         # Arguments for fine-tuning
         training_args = TrainingArguments(
