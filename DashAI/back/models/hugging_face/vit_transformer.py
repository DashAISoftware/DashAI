"""DashAI implementation of DistilBERT model for image classification."""

import shutil
from typing import Optional

import numpy as np
from datasets import Dataset
from sklearn.exceptions import NotFittedError
from transformers import (
    Trainer,
    TrainingArguments,
    ViTFeatureExtractor,
    ViTForImageClassification,
)

<<<<<<< HEAD
from DashAI.back.core.schema_fields import (
    BaseSchema,
    float_field,
    int_field,
    schema_field,
    string_field,
)
from DashAI.back.dataloaders.classes.dashai_dataset import DashAIDataset
=======
>>>>>>> 07a5ae9e
from DashAI.back.models.image_classification_model import ImageClassificationModel


class ViTTransformerSchema(BaseSchema):
    """ViT is a transformer that allows you to classify text in English."""

    num_train_epochs: schema_field(
        int_field(ge=1),
        placeholder=3,
        description="Total number of training epochs to perform.",
    )  # type: ignore
    batch_size: schema_field(
        int_field(ge=1),
        placeholder=8,
        description="The batch size per GPU/TPU core/CPU for training",
    )  # type: ignore
    learning_rate: schema_field(
        float_field(ge=0.0),
        placeholder=5e-5,
        description="The initial learning rate for AdamW optimizer",
    )  # type: ignore
    device: schema_field(
        string_field(enum=["gpu", "cpu"]),
        placeholder="gpu",
        description="Hardware on which the training is run. If available, GPU is "
        "recommended for efficiency reasons. Otherwise, use CPU.",
    )  # type: ignore
    weight_decay: schema_field(
        float_field(ge=0.0),
        placeholder=0.0,
        description="Weight decay is a regularization technique used in training "
        "neural networks to prevent overfitting. In the context of the AdamW "
        "optimizer, the 'weight_decay' parameter is the rate at which the weights of "
        "all layers are reduced during training, provided that this rate is not zero.",
    )  # type: ignore


class ViTTransformer(ImageClassificationModel):
    """Pre-trained Vision Transformer (ViT) for image classification.

    Vision Transformer (ViT) is a transformer that is targeted at vision
    processing tasks such as image recognition.[1]

    References
    ----------
    [1] https://en.wikipedia.org/wiki/Vision_transformer
    [2] https://huggingface.co/docs/transformers/model_doc/vit
    """

    SCHEMA = ViTTransformerSchema

    def __init__(self, model=None, **kwargs):
        """Initialize the transformer.

        This process includes the instantiation of the pre-trained model and the
        associated feature extractor.
        """
        self.model_name = "google/vit-base-patch16-224"
        self.feature_extractor = ViTFeatureExtractor.from_pretrained(self.model_name)
        self.model = (
            model
            if model is not None
            else ViTForImageClassification.from_pretrained(self.model_name)
        )
        self.fitted = model is not None
        if model is None:
            self.training_args = kwargs
            self.batch_size = kwargs.pop("batch_size", 8)
            self.device = kwargs.pop("device", "gpu")

    def preprocess_images(self, x: Dataset, y: Optional[Dataset] = None):
        """Preprocess images for model input.

        Parameters
        ----------
        x: Dataset
            Dataset with the input data to preprocess.
        y: Optional Dataset
            Dataset with the output data to preprocess.

        Returns
        -------
        Dataset
            Dataset with the processed data.
        """

        # If the output datset is not given, create an empty dataset
        if not y:
            y = Dataset.from_list([{"foo": 0}] * len(x))
        # Initialize useful variables
        dataset = []
        input_column_name = x.column_names[0]
        output_column_name = y.column_names[0]

        # Preprocess both datasets
        for input_sample, output_sample in zip(x, y):  # noqa
            preprocessed_input = self.feature_extractor(
                images=input_sample[input_column_name], return_tensors="pt", size=224
            )
            reshaped_image = preprocessed_input["pixel_values"].reshape(
                (
                    preprocessed_input["pixel_values"].shape[1],
                    preprocessed_input["pixel_values"].shape[2],
                    preprocessed_input["pixel_values"].shape[3],
                )
            )
            dataset.append(
                {
                    "pixel_values": reshaped_image,
                    "labels": output_sample[output_column_name],
                }
            )
        return Dataset.from_list(dataset)

    def fit(self, x_train: Dataset, y_train: Dataset):
        """Fine-tune the pre-trained model.

        Parameters
        ----------
        x_train : Dataset
            Dataset with input training data.
        y_train: Dataset
            Dataset with output training data.

        """
        dataset = self.preprocess_images(x_train, y_train)

        # Arguments for fine-tuning
        training_args = TrainingArguments(
            output_dir="DashAI/back/user_models/temp_checkpoints_vit",
            save_steps=1,
            save_total_limit=1,
            per_device_train_batch_size=self.batch_size,
            per_device_eval_batch_size=self.batch_size,
            no_cuda=self.device != "gpu",
            **self.training_args,
        )

        # The Trainer class is used for fine-tuning the model.
        trainer = Trainer(
            model=self.model,
            args=training_args,
            train_dataset=dataset,
        )

        trainer.train()
        self.fitted = True
        shutil.rmtree(
            "DashAI/back/user_models/temp_checkpoints_vit", ignore_errors=True
        )

    def predict(self, x_pred: Dataset) -> np.array:
        """Make a prediction with the fine-tuned model.

        Parameters
        ----------
        x_pred : Dataset
            Dataset with image data.

        Returns
        -------
        np.array
            Numpy array with the probabilities for each class.
        """
        if not self.fitted:
            raise NotFittedError(
                f"This {self.__class__.__name__} instance is not fitted yet. Call 'fit'"
                " with appropriate arguments before using this estimator."
            )

        dataset = self.preprocess_images(x_pred)
        dataset.set_format("torch", columns=["pixel_values", "labels"])

        probabilities = []

        # Iterate over each batch in the dataset
        for i in range(len(dataset)):
            # Prepare a batch of images for the model
            batch = dataset[i]

            # Make sure that the tensors are in the correct device.
            batch = {k: v.to(self.model.device) for k, v in batch.items()}

            if batch["pixel_values"].dim() == 3:
                batch["pixel_values"] = batch["pixel_values"].unsqueeze(0)

            outputs = self.model(**batch)

            # Takes the model probability using softmax
            probs = outputs.logits.softmax(dim=-1)

            probabilities.extend(probs.detach().cpu().numpy())

        return np.array(probabilities)

    def save(self, filename=None):
        self.model.save_pretrained(filename)

    @classmethod
    def load(cls, filename):
        model = ViTForImageClassification.from_pretrained(filename)
        return cls(model=model)<|MERGE_RESOLUTION|>--- conflicted
+++ resolved
@@ -13,7 +13,6 @@
     ViTForImageClassification,
 )
 
-<<<<<<< HEAD
 from DashAI.back.core.schema_fields import (
     BaseSchema,
     float_field,
@@ -21,9 +20,6 @@
     schema_field,
     string_field,
 )
-from DashAI.back.dataloaders.classes.dashai_dataset import DashAIDataset
-=======
->>>>>>> 07a5ae9e
 from DashAI.back.models.image_classification_model import ImageClassificationModel
 
 
