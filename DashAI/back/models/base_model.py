--- conflicted
+++ resolved
@@ -1,10 +1,5 @@
 """Base Model abstract class."""
-<<<<<<< HEAD
-=======
 
-import json
-import os
->>>>>>> 07a5ae9e
 from abc import ABCMeta, abstractmethod
 from typing import Any, Final
 
