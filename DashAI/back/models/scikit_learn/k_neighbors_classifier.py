--- conflicted
+++ resolved
@@ -7,19 +7,4 @@
 class KNeighborsClassifier(
     TabularClassificationModel, SklearnLikeModel, _KNeighborsClassifier
 ):
-<<<<<<< HEAD
-    """
-    K Nearest Neighbors is a supervized classification method,
-    that determines the probability that an element belongs to
-    a certain class, considering its k nearest neighbors.
-    """
-=======
-    """Scikit-learn's K-Nearest Neighbors (KNN) classifier wrapper for DashAI."""
-
-    @classmethod
-    def get_schema(cls):
-        with open(
-            "DashAI/back/models/parameters/models_schemas/KNeighborsClassifier.json"
-        ) as f:
-            cls.SCHEMA = json.load(f)
->>>>>>> fc30fbf3
+    """Scikit-learn's K-Nearest Neighbors (KNN) classifier wrapper for DashAI."""