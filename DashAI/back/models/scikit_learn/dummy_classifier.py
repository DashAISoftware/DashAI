from sklearn.dummy import DummyClassifier as _DummyClassifier

<<<<<<< HEAD
from DashAI.back.models.scikit_learn.sklearn_like_classifier import (
    SklearnLikeClassifier,
)
from DashAI.back.models.tabular_classification_model import TabularClassificationModel


class DummyClassifier(
    TabularClassificationModel, SklearnLikeClassifier, _DummyClassifier
):
    """Scikit-learn's DummyClassifier wrapper for DashAI."""
=======
from DashAI.back.core.schema_fields import BaseSchema, enum_field, schema_field
from DashAI.back.models.scikit_learn.sklearn_like_model import SklearnLikeModel
from DashAI.back.models.tabular_classification_model import TabularClassificationModel


class DummyClassifierSchema(BaseSchema):
    "DummyClassifier makes predictions that ignore the input features."

    strategy: schema_field(
        enum_field(enum=["most_frequent", "prior", "stratified", "uniform"]),
        placeholder="prior",
        description="Strategy to use to generate predictions.",
    )  # type: ignore


class DummyClassifier(TabularClassificationModel, SklearnLikeModel, _DummyClassifier):
    """Scikit-learn's DummyClassifier wrapper for DashAI."""

    SCHEMA = DummyClassifierSchema

    def __init__(self, **kwargs) -> None:
        kwargs = self.validate_and_transform(kwargs)
        super().__init__(**kwargs)
>>>>>>> e62205be
<|MERGE_RESOLUTION|>--- conflicted
+++ resolved
@@ -1,19 +1,9 @@
 from sklearn.dummy import DummyClassifier as _DummyClassifier
 
-<<<<<<< HEAD
+from DashAI.back.core.schema_fields import BaseSchema, enum_field, schema_field
 from DashAI.back.models.scikit_learn.sklearn_like_classifier import (
     SklearnLikeClassifier,
 )
-from DashAI.back.models.tabular_classification_model import TabularClassificationModel
-
-
-class DummyClassifier(
-    TabularClassificationModel, SklearnLikeClassifier, _DummyClassifier
-):
-    """Scikit-learn's DummyClassifier wrapper for DashAI."""
-=======
-from DashAI.back.core.schema_fields import BaseSchema, enum_field, schema_field
-from DashAI.back.models.scikit_learn.sklearn_like_model import SklearnLikeModel
 from DashAI.back.models.tabular_classification_model import TabularClassificationModel
 
 
@@ -27,12 +17,13 @@
     )  # type: ignore
 
 
-class DummyClassifier(TabularClassificationModel, SklearnLikeModel, _DummyClassifier):
+class DummyClassifier(
+    TabularClassificationModel, SklearnLikeClassifier, _DummyClassifier
+):
     """Scikit-learn's DummyClassifier wrapper for DashAI."""
 
     SCHEMA = DummyClassifierSchema
 
     def __init__(self, **kwargs) -> None:
         kwargs = self.validate_and_transform(kwargs)
-        super().__init__(**kwargs)
->>>>>>> e62205be
+        super().__init__(**kwargs)