--- conflicted
+++ resolved
@@ -41,25 +41,4 @@
         """
         x_pandas = x_train.to_pandas()
         y_pandas = y_train.to_pandas()
-<<<<<<< HEAD
-        return super().fit(x_pandas, y_pandas)
-=======
-        return super().fit(x_pandas, y_pandas)
-
-    def predict(self, x_pred: Union[DashAIDataset, pd.DataFrame]):
-        """Make a prediction with the model.
-
-        Parameters
-        ----------
-        x_pred : Union[DashAIDataset, pd.DataFrame]
-            Dataset with the input data columns.
-
-        Returns
-        -------
-        array-like
-            Array with the predicted target values for x_pred
-        """
-        if isinstance(x_pred, DashAIDataset):
-            x_pred = x_pred.to_pandas()
-        return super().predict_proba(x_pred)
->>>>>>> e62205be
+        return super().fit(x_pandas, y_pandas)