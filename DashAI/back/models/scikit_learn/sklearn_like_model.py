--- conflicted
+++ resolved
@@ -1,8 +1,4 @@
-<<<<<<< HEAD
-from typing import Tuple, Type, Union
-=======
 from typing import Type
->>>>>>> f53b08a5
 
 import joblib
 
@@ -59,17 +55,4 @@
         array-like
             Array with the predicted target values for x_pred
         """
-<<<<<<< HEAD
-        x, y = self.format_data(dataset)
-        return super().fit(x, y)
-
-    def predict(self, dataset: Union[DashAIDataset, pd.DataFrame]):
-        # TODO: this is a momentary fix
-        if isinstance(dataset, DashAIDataset):
-            x, y = self.format_data(dataset)
-            return super().predict_proba(x)
-
-        return super().predict_proba(dataset)
-=======
-        return super().predict_proba(x_pred.to_pandas())
->>>>>>> f53b08a5
+        return super().predict_proba(x_pred.to_pandas())