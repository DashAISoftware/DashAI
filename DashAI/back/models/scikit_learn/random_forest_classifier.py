from sklearn.ensemble import RandomForestClassifier as _RandomForestClassifier

from DashAI.back.models.scikit_learn.sklearn_like_model import SklearnLikeModel
from DashAI.back.models.tabular_classification_model import TabularClassificationModel


class RandomForestClassifier(
    TabularClassificationModel, SklearnLikeModel, _RandomForestClassifier
):
<<<<<<< HEAD
    """ """

    @classmethod
    def get_schema(cls):
        with open(
            "DashAI/back/models/parameters/models_schemas/RandomForestClassifier.json"
        ) as f:
            cls.SCHEMA = json.load(f)
        return cls.SCHEMA
=======
    """Scikit-learn's Random Forest classifier wrapper for DashAI."""
>>>>>>> 46b657ab
<|MERGE_RESOLUTION|>--- conflicted
+++ resolved
@@ -1,3 +1,5 @@
+import json
+
 from sklearn.ensemble import RandomForestClassifier as _RandomForestClassifier
 
 from DashAI.back.models.scikit_learn.sklearn_like_model import SklearnLikeModel
@@ -7,8 +9,7 @@
 class RandomForestClassifier(
     TabularClassificationModel, SklearnLikeModel, _RandomForestClassifier
 ):
-<<<<<<< HEAD
-    """ """
+    """ ""Scikit-learn's Random Forest classifier wrapper for DashAI."""
 
     @classmethod
     def get_schema(cls):
@@ -16,7 +17,4 @@
             "DashAI/back/models/parameters/models_schemas/RandomForestClassifier.json"
         ) as f:
             cls.SCHEMA = json.load(f)
-        return cls.SCHEMA
-=======
-    """Scikit-learn's Random Forest classifier wrapper for DashAI."""
->>>>>>> 46b657ab
+        return cls.SCHEMA