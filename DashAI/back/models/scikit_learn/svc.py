--- conflicted
+++ resolved
@@ -1,3 +1,5 @@
+import json
+
 from sklearn.svm import SVC as _SVC
 
 from DashAI.back.models.scikit_learn.sklearn_like_model import SklearnLikeModel
@@ -5,11 +7,8 @@
 
 
 class SVC(TabularClassificationModel, SklearnLikeModel, _SVC):
-<<<<<<< HEAD
     """
-    Support vector machine. Supervised learning algorithm that separates
-    two classes in two spaces by means of a hyperplane. This hyperplane is
-    defined as a vector called support vector.
+    Scikit-learn's Support Vector Machine (SVM) classifier wrapper for DashAI.
     """
 
     @classmethod
@@ -17,9 +16,6 @@
         with open("DashAI/back/models/parameters/models_schemas/SVC.json") as f:
             cls.SCHEMA = json.load(f)
         return cls.SCHEMA
-=======
-    """Scikit-learn's Support Vector Machine (SVM) classifier wrapper for DashAI."""
->>>>>>> 46b657ab
 
     def __init__(self):
         super().__init__(probability=True)