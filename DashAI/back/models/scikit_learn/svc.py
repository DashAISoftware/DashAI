from sklearn.svm import SVC as _SVC

<<<<<<< HEAD
from DashAI.back.models.scikit_learn.sklearn_like_classifier import (
    SklearnLikeClassifier,
)
from DashAI.back.models.tabular_classification_model import TabularClassificationModel


class SVC(TabularClassificationModel, SklearnLikeClassifier, _SVC):
=======
from DashAI.back.core.schema_fields import (
    BaseSchema,
    bool_field,
    enum_field,
    optimizer_float_field,
    optimizer_int_field,
    schema_field,
)
from DashAI.back.models.scikit_learn.sklearn_like_model import SklearnLikeModel
from DashAI.back.models.tabular_classification_model import TabularClassificationModel


class SVCSchema(BaseSchema):
    """Support Vector Machine (SVM) is a machine learning algorithm that separates data
    into different classes by finding the optimal hyperplane
    """

    C: schema_field(
        optimizer_float_field(gt=0.0),
        placeholder={
            "optimize": False,
            "fixed_value": 1.0,
            "lower_bound": 1.0,
            "upper_bound": 10.0,
        },
        description="The parameter 'C' is a regularization parameter. It must be of "
        "type positive number.",
    )  # type: ignore
    coef0: schema_field(
        optimizer_float_field(),
        placeholder={
            "optimize": False,
            "fixed_value": 1.0,
            "lower_bound": 1.0,
            "upper_bound": 10.0,
        },
        description="The 'coef0' parameter is a kernel independent value. It is only "
        "significant for kernel poly and sigmoid. It must be of type number.",
    )  # type: ignore
    degree: schema_field(
        optimizer_float_field(ge=0.0),
        placeholder={
            "optimize": False,
            "fixed_value": 1.0,
            "lower_bound": 1.0,
            "upper_bound": 10.0,
        },
        description="The parameter 'degree' is the degree of the polynomial for the "
        "kernel = 'poly'. It must be of type number.",
    )  # type: ignore
    gamma: schema_field(
        enum_field(enum=["scale", "auto"]),
        placeholder="scale",
        description="Coefficient for 'rbf', 'poly' and 'sigmoid' kernels. Must be in "
        "string format and can be 'scale' or 'auto'.",
    )  # type: ignore
    kernel: schema_field(
        enum_field(enum=["linear", "poly", "rbf", "sigmoid"]),
        placeholder="rbf",
        description="The 'kernel' parameter is the kernel used in the model. It must "
        "be a string equal to 'linear', 'poly', 'rbf' or 'sigmoid'.",
    )  # type: ignore
    max_iter: schema_field(
        optimizer_int_field(ge=-1),
        placeholder={
            "optimize": False,
            "fixed_value": -1,
            "lower_bound": 1,
            "upper_bound": 10,
        },
        description="The 'max_iter' parameter determines the iteration limit for the "
        "solver. It must be of type positive integer or -1 to indicate no limit.",
    )  # type: ignore
    probability: schema_field(
        bool_field(),
        placeholder=True,
        description="The parameter 'probability' indicates whether or not to predict "
        "with probabilities. It must be of type boolean.",
    )  # type: ignore
    shrinking: schema_field(
        bool_field(),
        placeholder=True,
        description="The 'shrinking' parameter determines whether a shrinking "
        "heristic is used. It must be of type boolean.",
    )  # type: ignore
    tol: schema_field(
        optimizer_float_field(gt=0.0),
        placeholder={
            "optimize": False,
            "fixed_value": 1.0,
            "lower_bound": 1.0,
            "upper_bound": 10.0,
        },
        description="The parameter 'tol' determines the tolerance for the stop "
        "criterion. It must be of type positive number.",
    )  # type: ignore
    verbose: schema_field(
        bool_field(),
        placeholder=False,
        description="The 'verbose' parameter allows to have a verbose output."
        "It must be of type boolean.",
    )  # type: ignore


class SVC(TabularClassificationModel, SklearnLikeModel, _SVC):
>>>>>>> e62205be
    """Scikit-learn's Support Vector Machine (SVM) classifier wrapper for DashAI."""

    SCHEMA = SVCSchema

    def __init__(self, **kwargs):
        super().__init__(**kwargs)<|MERGE_RESOLUTION|>--- conflicted
+++ resolved
@@ -1,14 +1,5 @@
 from sklearn.svm import SVC as _SVC
 
-<<<<<<< HEAD
-from DashAI.back.models.scikit_learn.sklearn_like_classifier import (
-    SklearnLikeClassifier,
-)
-from DashAI.back.models.tabular_classification_model import TabularClassificationModel
-
-
-class SVC(TabularClassificationModel, SklearnLikeClassifier, _SVC):
-=======
 from DashAI.back.core.schema_fields import (
     BaseSchema,
     bool_field,
@@ -17,7 +8,9 @@
     optimizer_int_field,
     schema_field,
 )
-from DashAI.back.models.scikit_learn.sklearn_like_model import SklearnLikeModel
+from DashAI.back.models.scikit_learn.sklearn_like_classifier import (
+    SklearnLikeClassifier,
+)
 from DashAI.back.models.tabular_classification_model import TabularClassificationModel
 
 
@@ -113,8 +106,7 @@
     )  # type: ignore
 
 
-class SVC(TabularClassificationModel, SklearnLikeModel, _SVC):
->>>>>>> e62205be
+class SVC(TabularClassificationModel, SklearnLikeClassifier, _SVC):
     """Scikit-learn's Support Vector Machine (SVM) classifier wrapper for DashAI."""
 
     SCHEMA = SVCSchema
