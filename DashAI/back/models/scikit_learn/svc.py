--- conflicted
+++ resolved
@@ -13,16 +13,10 @@
     defined as a vector called support vector.
     """
 
-<<<<<<< HEAD
     @classmethod
     def get_schema(cls):
         with open("DashAI/back/models/parameters/models_schemas/SVC.json") as f:
             cls.SCHEMA = json.load(f)
-=======
-    MODEL = "SVC"
-    with open(f"DashAI/back/models/parameters/models_schemas/{MODEL}.json") as f:
-        SCHEMA = json.load(f)
 
     def __init__(self):
-        super().__init__(probability=True)
->>>>>>> a68349cf
+        super().__init__(probability=True)