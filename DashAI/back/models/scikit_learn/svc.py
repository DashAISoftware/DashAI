import json

from sklearn.svm import SVC as _SVC

from DashAI.back.models.scikit_learn.sklearn_like_model import SklearnLikeModel
from DashAI.back.models.tabular_classification_model import TabularClassificationModel


class SVC(TabularClassificationModel, SklearnLikeModel, _SVC):
    """
    Scikit-learn's Support Vector Machine (SVM) classifier wrapper for DashAI.
    """
<<<<<<< HEAD

    @classmethod
    def get_schema(cls):
        with open("DashAI/back/models/parameters/models_schemas/SVC.json") as f:
            cls.SCHEMA = json.load(f)
        return cls.SCHEMA
=======
>>>>>>> cd6d8281

    def __init__(self):
        super().__init__(probability=True)<|MERGE_RESOLUTION|>--- conflicted
+++ resolved
@@ -1,5 +1,3 @@
-import json
-
 from sklearn.svm import SVC as _SVC
 
 from DashAI.back.models.scikit_learn.sklearn_like_model import SklearnLikeModel
@@ -10,15 +8,6 @@
     """
     Scikit-learn's Support Vector Machine (SVM) classifier wrapper for DashAI.
     """
-<<<<<<< HEAD
-
-    @classmethod
-    def get_schema(cls):
-        with open("DashAI/back/models/parameters/models_schemas/SVC.json") as f:
-            cls.SCHEMA = json.load(f)
-        return cls.SCHEMA
-=======
->>>>>>> cd6d8281
 
     def __init__(self):
         super().__init__(probability=True)