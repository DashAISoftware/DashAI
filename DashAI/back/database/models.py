--- conflicted
+++ resolved
@@ -64,11 +64,8 @@
     train_metrics: Mapped[JSON] = mapped_column(JSON, nullable=True)
     test_metrics: Mapped[JSON] = mapped_column(JSON, nullable=True)
     validation_metrics: Mapped[JSON] = mapped_column(JSON, nullable=True)
-<<<<<<< HEAD
     # artifacts
     # artifacts: Mapped[str] = mapped_column(JSON)
-=======
->>>>>>> 6d7e7b93
     # metadata
     run_name: Mapped[str] = mapped_column(String)
     run_description: Mapped[str] = mapped_column(String)
