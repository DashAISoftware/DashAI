from dataclasses import dataclass

from datasets import Value

from DashAI.back.types.dashai_value import DashAIValue


@dataclass
class Integer(DashAIValue):
    size: int = 64
    unsigned: bool = False

    def __post_init__(self):
        if self.size not in {8, 16, 32, 64}:
            raise ValueError(
                f"Integer size must be 8, 16, 32 or 64, but {self.size} \
                    was given."
            )

        self.dtype = f"uint{self.size}" if self.unsigned else f"int{self.size}"
        super().__post_init__()

    @staticmethod
    def from_value(value: Value):
        if not value.dtype.startswith(("int", "uint")):
            raise ValueError(f"dtype {value.dtype} is not an integer")

        unsigned: bool = value.dtype.startswith("uint")
        size: int = int(value.dtype[4:]) if unsigned else int(value.dtype[3:])

        return Integer(size=size, unsigned=unsigned)


@dataclass
class Float(DashAIValue):
    size: int = 64

    def __post_init__(self):
        if self.size not in {16, 32, 64}:
            raise ValueError(
                f"Float size must be 16, 32 or 64, but {self.size} was given"
            )

        self.dtype = f"float{self.size}"
        super().__post_init__()

    @staticmethod
    def from_value(value: Value):
        if not value.dtype.startswith("float"):
            raise ValueError(f"dtype {value.dtype} is not a float")

        size: int = int(value.dtype[5:])
        return Float(size=size)


@dataclass
class Text(DashAIValue):
    string_type: str = "string"

    def __post_init__(self):
        if self.string_type not in ("large_string", "string"):
            raise ValueError(
                f"String type must be 'string' or 'large_string', but\
                    {self.string_type} was given."
            )

        self.dtype = self.string_type
        super().__post_init__()

    @staticmethod
    def from_value(value: Value):
        if value.dtype not in ("string", "large_string"):
            raise ValueError(f"dtype {value.dtype} is not a string")

        return Text(string_type=value.dtype)


@dataclass
class Null(DashAIValue):
    def __post_init__(self):
        self.dtype = "null"
        super().__post_init__()

    @staticmethod
    def from_value(value: Value):
        if value.dtype != "null":
            raise ValueError(f"dtype {value.dtype} is not null.")
        return Null()


@dataclass
class Time(DashAIValue):
    size: int
    unit: str

    def __post_init__(self):
        if self.size not in [32, 64]:
            raise ValueError(
                f"size must be 32 or 64, but {self.size} was\
                given."
            )

        if self.size == 32 and self.unit not in ["s", "ms"]:
            raise ValueError(
                f"unit for size=32 must be 's' or 'ms', but {self.unit} was\
                    given."
            )

        if self.size == 64 and self.unit not in ["us", "ns"]:
            raise ValueError(
                f"unit for size=64 must be 'us' or 'ns', but {self.unit} was\
                    given."
            )

        self.dtype = f"time{self.size}[{self.unit}]"
        super().__post_init__()

    @staticmethod
    def from_value(value: Value):
        if not value.dtype.startswith("time"):
            raise ValueError(f"dtype {value.dtype} is not a time value")

        size: int = int(value.dtype[4:6])
        unit: str = value.dtype[7:-1]
        return Time(size=size, unit=unit)


@dataclass
class Boolean(DashAIValue):
    def __post_init__(self):
        self.dtype = "bool"
        super().__post_init__()

    @staticmethod
    def from_value(value: Value):
        if value.dtype == "boolean":
            raise ValueError(f"dtype {value.dtype} is not boolean")
        return Boolean()


@dataclass
class Timestamp(DashAIValue):
    unit: str
    timezone: str = None

    def __post_init__(self):
        if self.unit not in ["s", "ms", "us", "ns"]:
            raise ValueError(
                f"Timestamp unit must be 's', 'ms', 'us' or 'ns', but\
                    {self.unit} was given"
            )
        if self.timezone is None:
            self.dtype = f"timestamp[{self.unit}]"

        else:
            self.dtype = f"timestamp[{self.unit}, tz={self.timezone}]"

        super().__post_init__()

    @staticmethod
    def from_value(value: Value):
        if not value.dtype.startswith("timestamp"):
            raise ValueError(f"dtype {value.dtype} is not timestamp.")

        timestamp_params: list[str] = value.dtype[10:-1].split(",")
        unit: str = timestamp_params[0]

        if len(timestamp_params) == 2:
            timezone = timestamp_params[1][4:]
            return Timestamp(unit=unit, timezone=timezone)

        return Timestamp(unit=unit)


<<<<<<< HEAD
VALUES_DICT: "dict[str, BaseValue]" = {
    "null": Null,
    "bool": Boolean,
    "int8": Integer,
    "int16": Integer,
    "int32": Integer,
    "int64": Integer,
    "uint8": Integer,
    "uint16": Integer,
    "uint32": Integer,
    "uint64": Integer,
    "float16": Float,
    "float32": Float,
    "float64": Float,
    "time32": Time,
    "time64": Time,
    "timestamp": Timestamp,
    "date32": "Date",
    "date64": "Date",
    "duration": "Duration",
    "decimal128": "Decimal",
    "decimal256": "Decimal",
    "binary": "Binary",
    "large_binary": "Binary",
    "string": Text,
    "large_string": Text,
}


def to_dashai_value(value: Value):
    try:
        parenthesis = value.dtype.index("(")
        val = value.dtype[:parenthesis]
    except ValueError:
        val = value.dtype
    if val not in VALUES_DICT:
        raise ValueError(f"{value.dtype} is not a valid value data type.")

    return VALUES_DICT[val].from_value(value)
=======
@dataclass
class Duration(DashAIValue):
    unit: str = "ms"

    def __post_init__(self):
        if self.unit not in ["s", "ms", "us", "ns"]:
            raise ValueError(
                f"Duration unit must be 's', 'ms', 'us' or 'ns', but\
                    {self.unit} was given."
            )

        self.dtype = self.unit
        super().__post_init__()

    @staticmethod
    def from_value(value: Value):
        if not value.dtype.startswith("duration"):
            raise Value(f"dtype {value.dtype} is not duration")

        unit = value.dtype[8:-1]
        return Duration(unit=unit)


@dataclass
class Decimal(DashAIValue):
    size: int
    precision: int
    scale: int = 0

    def __post_init__(self):
        if self.size not in [128, 256]:
            raise ValueError(
                f"Decimal size must be 128 or 256, but {self.size} was given."
            )
        self.dtype = f"decimal({self.precision}, {self.scale})"
        super().__post_init__()

    @staticmethod
    def from_value(value: Value):
        if not value.dtype.startswith("decimal"):
            raise ValueError(f"dtype {value.dtype} is not decimal")
        size = int(value.dtype[7:10])
        params = value.dtype[11:-1].split(", ")
        return Decimal(size=size, precision=params[0], scale=params[1])
>>>>>>> 974fe427


if __name__ == "__main__":
    int_val = Integer()
    text_val = Text()
    float_val = Float()<|MERGE_RESOLUTION|>--- conflicted
+++ resolved
@@ -172,7 +172,52 @@
         return Timestamp(unit=unit)
 
 
-<<<<<<< HEAD
+@dataclass
+class Duration(DashAIValue):
+    unit: str = "ms"
+
+    def __post_init__(self):
+        if self.unit not in ["s", "ms", "us", "ns"]:
+            raise ValueError(
+                f"Duration unit must be 's', 'ms', 'us' or 'ns', but\
+                    {self.unit} was given."
+            )
+
+        self.dtype = self.unit
+        super().__post_init__()
+
+    @staticmethod
+    def from_value(value: Value):
+        if not value.dtype.startswith("duration"):
+            raise Value(f"dtype {value.dtype} is not duration")
+
+        unit = value.dtype[8:-1]
+        return Duration(unit=unit)
+
+
+@dataclass
+class Decimal(DashAIValue):
+    size: int
+    precision: int
+    scale: int = 0
+
+    def __post_init__(self):
+        if self.size not in [128, 256]:
+            raise ValueError(
+                f"Decimal size must be 128 or 256, but {self.size} was given."
+            )
+        self.dtype = f"decimal({self.precision}, {self.scale})"
+        super().__post_init__()
+
+    @staticmethod
+    def from_value(value: Value):
+        if not value.dtype.startswith("decimal"):
+            raise ValueError(f"dtype {value.dtype} is not decimal")
+        size = int(value.dtype[7:10])
+        params = value.dtype[11:-1].split(", ")
+        return Decimal(size=size, precision=params[0], scale=params[1])
+
+
 VALUES_DICT: "dict[str, BaseValue]" = {
     "null": Null,
     "bool": Boolean,
@@ -212,52 +257,6 @@
         raise ValueError(f"{value.dtype} is not a valid value data type.")
 
     return VALUES_DICT[val].from_value(value)
-=======
-@dataclass
-class Duration(DashAIValue):
-    unit: str = "ms"
-
-    def __post_init__(self):
-        if self.unit not in ["s", "ms", "us", "ns"]:
-            raise ValueError(
-                f"Duration unit must be 's', 'ms', 'us' or 'ns', but\
-                    {self.unit} was given."
-            )
-
-        self.dtype = self.unit
-        super().__post_init__()
-
-    @staticmethod
-    def from_value(value: Value):
-        if not value.dtype.startswith("duration"):
-            raise Value(f"dtype {value.dtype} is not duration")
-
-        unit = value.dtype[8:-1]
-        return Duration(unit=unit)
-
-
-@dataclass
-class Decimal(DashAIValue):
-    size: int
-    precision: int
-    scale: int = 0
-
-    def __post_init__(self):
-        if self.size not in [128, 256]:
-            raise ValueError(
-                f"Decimal size must be 128 or 256, but {self.size} was given."
-            )
-        self.dtype = f"decimal({self.precision}, {self.scale})"
-        super().__post_init__()
-
-    @staticmethod
-    def from_value(value: Value):
-        if not value.dtype.startswith("decimal"):
-            raise ValueError(f"dtype {value.dtype} is not decimal")
-        size = int(value.dtype[7:10])
-        params = value.dtype[11:-1].split(", ")
-        return Decimal(size=size, precision=params[0], scale=params[1])
->>>>>>> 974fe427
 
 
 if __name__ == "__main__":
