import os

from fastapi import FastAPI
from fastapi.responses import RedirectResponse
from starlette.responses import FileResponse

<<<<<<< HEAD
from DashAI.back.api.api_v0.api import api_router_v0
from DashAI.back.api.api_v1.api import api_router_v1
from DashAI.back.core.config import settings
=======
from DashAI.back.models import SVC, KNeighborsClassifier, RandomForestClassifier
from DashAI.back.registries import ModelRegistry, TaskRegistry
from DashAI.back.routers import datasets, experiments
from DashAI.back.tasks import (
    TabularClassificationTask,
    TextClassificationTask,
    TranslationTask,
)

task_registry = TaskRegistry(
    initial_components=[
        TabularClassificationTask,
        TextClassificationTask,
        TranslationTask,
    ],
)

model_registry = ModelRegistry(
    task_registry=task_registry,
    initial_components=[
        SVC,
        KNeighborsClassifier,
        RandomForestClassifier,
    ],
)
>>>>>>> c47d87d7


app = FastAPI(title="DashAI")
api_v0 = FastAPI(title="DashAI API v0")
api_v1 = FastAPI(title="DashAI API v1")

api_v0.include_router(api_router_v0)
api_v1.include_router(api_router_v1)

app.mount(settings.API_V0_STR, api_v0)
app.mount(settings.API_V1_STR, api_v1)


# React router should handle paths under /app, which are defined in index.html
@app.get("/app/{full_path:path}")
async def read_index():
    return FileResponse(f"{settings.FRONT_BUILD_PATH}/index.html")


@app.get("/{file:path}")
async def serve_files(file: str):
    try:
        if file == "":
            return RedirectResponse(url="/app/")
        path = f"{settings.FRONT_BUILD_PATH}/{file}"
        os.stat(path)  # This checks if the file exists
        return FileResponse(path)  # You can't catch the exception here
    except FileNotFoundError:
        return RedirectResponse(url="/app/")<|MERGE_RESOLUTION|>--- conflicted
+++ resolved
@@ -4,14 +4,11 @@
 from fastapi.responses import RedirectResponse
 from starlette.responses import FileResponse
 
-<<<<<<< HEAD
 from DashAI.back.api.api_v0.api import api_router_v0
 from DashAI.back.api.api_v1.api import api_router_v1
 from DashAI.back.core.config import settings
-=======
 from DashAI.back.models import SVC, KNeighborsClassifier, RandomForestClassifier
 from DashAI.back.registries import ModelRegistry, TaskRegistry
-from DashAI.back.routers import datasets, experiments
 from DashAI.back.tasks import (
     TabularClassificationTask,
     TextClassificationTask,
@@ -34,7 +31,6 @@
         RandomForestClassifier,
     ],
 )
->>>>>>> c47d87d7
 
 
 app = FastAPI(title="DashAI")
