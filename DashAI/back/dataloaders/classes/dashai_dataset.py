"""DashAI Dataset implementation."""
import copy
import json
import os
from typing import Dict, List, Literal, Tuple, Union

import numpy as np
from beartype import beartype
from datasets import ClassLabel, Dataset, DatasetDict, Value, load_from_disk
from datasets.table import Table


class DashAIDataset(Dataset):
    """DashAI dataset wrapper for Huggingface datasets with extra metadata."""

    @beartype
    def __init__(
        self,
        table: Table,
        *args,
        **kwargs,
    ):
        """Initialize a new instance of a DashAI dataset.

        Parameters
        ----------
        table : Table
            Arrow table from which the dataset will be created
        """
        super().__init__(table, *args, **kwargs)

    @beartype
    def cast(self, *args, **kwargs) -> "DashAIDataset":
        """Override of the cast method to leave it in DashAI dataset format.

        Returns
        -------
        DatasetDashAI
            Dataset after cast
        """
        ds = super().cast(*args, **kwargs)
        return DashAIDataset(ds._data)

    @beartype
    def save_to_disk(self, dataset_path: str) -> None:
        """Saves a dataset to a dataset directory, or in a filesystem.

        Overwrite the original method to include the input and output columns.

        Parameters
        ----------
        dataset_path : str
            path where the dataset will be stored
        """
        super().save_to_disk(dataset_path)

    @beartype
    def change_columns_type(self, column_types: Dict[str, str]) -> "DashAIDataset":
        """Change the type of some columns.

        Note: this is a temporal method, and it will probably will delete in the future.

        Parameters
        ----------
        column_types : Dict[str, str]
            dictionary whose keys are the names of the columns to be changed and the
            values the new types.

        Returns
        -------
        DashAIDataset
            The dataset after columns type changes.
        """
        if not isinstance(column_types, dict):
            raise TypeError(f"types should be a dict, got {type(column_types)}")

        for column in column_types:
            if column in self.column_names:
                pass
            else:
                raise ValueError(
                    f"Error while changing column types: column '{column}' does not "
                    "exist in dataset."
                )
        new_features = self.features.copy()
        for column in column_types:
            if column_types[column] == "Categorical":
                names = list(set(self[column]))
                new_features[column] = ClassLabel(names=names)
            elif column_types[column] == "Numerical":
                new_features[column] = Value("float32")
        dataset = self.cast(new_features)
        return dataset

    @beartype
    def remove_columns(self, column_names: Union[str, List[str]]) -> "DashAIDataset":
        """Remove one or several column(s) in the dataset and the features
        associated to them.

        Parameters
        ----------
        column_names : Union[str, List[str]]
            Name, or list of names of columns to be removed.

        Returns
        -------
        DashAIDataset
            The dataset after columns removal.
        """
        if isinstance(column_names, str):
            column_names = [column_names]

        # Remove column from features
        modified_dataset = super().remove_columns(column_names)
        # Update self with modified dataset attributes
        self.__dict__.update(modified_dataset.__dict__)

        # Update the input and output columns
        self._inputs_columns = [
            col for col in self._inputs_columns if col not in column_names
        ]
        self._outputs_columns = [
            col for col in self._outputs_columns if col not in column_names
        ]

        # Validate that inputs and outputs only contain elements that exist in
        # names
        validate_inputs_outputs(
            self.column_names, self.inputs_columns, self.outputs_columns
        )

        return self

    @beartype
    def sample(
        self,
        n: int = 1,
        method: Literal["head", "tail", "random"] = "head",
        seed: Union[int, None] = None,
    ) -> Dict[str, List]:
        """Return sample rows from dataset.

        Parameters
        ----------
        n : int
            number of samples to return.
        method: Literal[str]
            method for selecting samples. Possible values are: 'head' to
            select the first n samples, 'tail' to select the last n samples
            and 'random' to select n random samples.
        seed : int, optional
            seed for random number generator when using 'random' method.

        Returns
        -------
        Dict
            A dictionary with selected samples.
        """
        if n > len(self):
            raise ValueError(
                "Number of samples must be less than or equal to the length "
                f"of the dataset. Number of samples: {n}, "
                f"dataset length: {len(self)}"
            )

        if method == "random":
            rng = np.random.default_rng(seed=seed)
            indexes = rng.integers(low=0, high=(len(self) - 1), size=n)
            sample = self.select(indexes).to_dict()

        elif method == "head":
            sample = self[:n]

        elif method == "tail":
            sample = self[-n:]

        return sample


@beartype
<<<<<<< HEAD
def get_column_types(dataset_path: str) -> Dict[str, Dict]:
    """Return the column with their respective types

    Parameters
    ----------
    dataset_path : str
        Path where the dataset is stored.

    Returns
    -------
    Dict
        Dict with the columns and types
    """
    dataset = load_dataset(dataset_path=dataset_path)
    dataset_features = dataset["train"].features
    column_types = {}
    for column in dataset_features:
        if dataset_features[column]._type == "Value":
            column_types[column] = {
                "type": "Value",
                "dtype": dataset_features[column].dtype,
            }
        elif dataset_features[column]._type == "ClassLabel":
            column_types[column] = {"type": "Classlabel", "dtype": ""}
    return column_types
=======
def validate_inputs_outputs(
    names: List[str],
    inputs: List[str],
    outputs: List[str],
) -> None:
    """Validate the columns to be chosen as input and output.

    The algorithm considers those that already exist in the dataset.

    Parameters
    ----------
    names : List[str]
        Dataset column names.
    inputs : List[str]
        List of input column names.
    outputs : List[str]
        List of output column names.
    """
    if len(inputs) + len(outputs) > len(names):
        raise ValueError(
            "Inputs and outputs cannot have more elements than names. "
            f"Number of inputs: {len(inputs)}, "
            f"number of outputs: {len(outputs)}, "
            f"number of names: {len(names)}. "
        )
        # Validate that inputs and outputs only contain elements that exist in names
    if not set(names).issuperset(set(inputs + outputs)):
        raise ValueError(
            "Inputs and outputs can only contain elements that exist in names."
        )
        # Validate that the union of inputs and outputs is equal to names
    if set(inputs + outputs) != set(names):
        raise ValueError(
            "The union of the elements of inputs and outputs list must be equal to "
            "elements in the list of names."
        )
>>>>>>> 4ec5cea4


@beartype
def load_dataset(dataset_path: str) -> DatasetDict:
    """Load a datasetdict with dashaidatasets inside.

    Parameters
    ----------
    dataset_path : str
        Path where the dataset is stored.

    Returns
    -------
    DatasetDict
        The loaded dataset.
    """
    dataset = load_from_disk(dataset_path=dataset_path)

    for split in dataset:
        dataset[split] = DashAIDataset(dataset[split].data)

    return dataset


@beartype
def save_dataset(datasetdict: DatasetDict, path: str) -> None:
    """Save the datasetdict with dashaidatasets inside.

    Parameters
    ----------
    datasetdict : DatasetDict
        The dataset to be saved.

    datasetdict_path : str
        Path where the dtaaset will be stored.

    """
    splits = []
    for split in datasetdict:
        splits.append(split)
        datasetdict[split].save_to_disk(f"{path}/{split}")

    with open(
        os.path.join(path, "dataset_dict.json"), "w", encoding="utf-8"
    ) as datasetdict_info_file:
        data = {"splits": splits}
        json.dump(
            data,
            datasetdict_info_file,
            indent=2,
            sort_keys=True,
            ensure_ascii=False,
        )


@beartype
<<<<<<< HEAD
def validate_inputs_outputs(
    datasetdict: DatasetDict,
    inputs: List[str],
    outputs: List[str],
) -> None:
    """Validate the columns to be chosen as input and output.
    The algorithm considers those that already exist in the dataset.
    Parameters
    ----------
    names : List[str]
        Dataset column names.
    inputs : List[str]
        List of input column names.
    outputs : List[str]
        List of output column names.
    """
    dataset_features = list((datasetdict["train"].features).keys())
    if len(inputs) + len(outputs) > len(dataset_features):
        raise ValueError(
            "Inputs and outputs cannot have more elements than names. "
            f"Number of inputs: {len(inputs)}, "
            f"number of outputs: {len(outputs)}, "
            f"number of names: {len(dataset_features)}. "
        )
        # Validate that inputs and outputs only contain elements that exist in names
    if not set(dataset_features).issuperset(set(inputs + outputs)):
        raise ValueError(
            "Inputs and outputs can only contain elements that exist in names."
        )


@beartype
def parse_columns_indices(dataset_path: str, indices: List[int]) -> List[str]:
    dataset = load_dataset(dataset_path=dataset_path)
    dataset_features = list((dataset["train"].features).keys())
    names_list = []
    for index in indices:
        if index <= len(dataset_features):
            names_list.append(dataset_features[index - 1])
    return names_list


@beartype
def select_columns(
    dataset: DatasetDict, input_columns: List[str], output_columns: List[str]
) -> Tuple[DatasetDict, DatasetDict]:
    """Load and prepare the dataset into dataframes to use in models.

    Parameters
    ----------
    dataset : DashAIDataset
        Dataset to format
    input_columns : List[str]
        List with the input columns labels
    output_columns : List[str]
        List with the output columns labels

    Returns
    -------
    Dict
        Dict with the splits divided in x and y tuple
    """
    input_columns_dataset = copy.deepcopy(dataset)
    output_columns_dataset = copy.deepcopy(dataset)
    for split in dataset:
        input_columns_dataset[split] = input_columns_dataset[split].select_columns(
            input_columns
        )
        output_columns_dataset[split] = output_columns_dataset[split].select_columns(
            output_columns
        )
    return (input_columns_dataset, output_columns_dataset)
=======
def get_columns_spec(dataset_path: str) -> Dict[str, Dict]:
    """Return the column with their respective types

    Parameters
    ----------
    dataset_path : str
        Path where the dataset is stored.

    Returns
    -------
    Dict
        Dict with the columns and types
    """
    dataset = load_dataset(dataset_path=dataset_path)
    dataset_features = dataset["train"].features
    column_types = {}
    for column in dataset_features:
        if dataset_features[column]._type == "Value":
            column_types[column] = {
                "type": "Value",
                "dtype": dataset_features[column].dtype,
            }
        elif dataset_features[column]._type == "ClassLabel":
            column_types[column] = {
                "type": "Classlabel",
                "dtype": "",
            }
    return column_types


@beartype
def update_columns_spec(dataset_path: str, columns: Dict) -> DatasetDict:
    """Return the column with their respective types

    Parameters
    ----------
    dataset_path : str
        Path where the dataset is stored.
    columns : Dict
        Dict with columns and types to change
    Returns
    -------
    Dict
        Dict with the columns and types
    """
    if not isinstance(columns, dict):
        raise TypeError(f"types should be a dict, got {type(columns)}")

    # Load the dataset from where its stored
    dataset_dict = load_from_disk(dataset_path=dataset_path)
    for split in dataset_dict:
        # Copy the features with the columns ans types
        new_features = dataset_dict[split].features
        for column in columns:
            if columns[column].type == "ClassLabel":
                names = list(set(dataset_dict[split][column]))
                new_features[column] = ClassLabel(names=names)
            elif columns[column].type == "Value":
                new_features[column] = Value(columns[column].dtype)
        # Cast the column types with the changes
        try:
            dataset_dict[split] = dataset_dict[split].cast(new_features)
        except ValueError as e:
            raise ValueError("Error while trying to cast the columns") from e
    return dataset_dict


def get_dataset_info(dataset_path: str) -> object:
    dataset = load_dataset(dataset_path=dataset_path)
    total_rows = sum(split.num_rows for split in dataset.values())
    total_columns = len(dataset["train"].features)
    dataset_info = {
        "total_rows": total_rows,
        "total_columns": total_columns,
        "train_size": dataset["train"].num_rows,
        "test_size": dataset["test"].num_rows,
        "val_size": dataset["validation"].num_rows,
    }
    return dataset_info
>>>>>>> 4ec5cea4
<|MERGE_RESOLUTION|>--- conflicted
+++ resolved
@@ -178,73 +178,6 @@
 
 
 @beartype
-<<<<<<< HEAD
-def get_column_types(dataset_path: str) -> Dict[str, Dict]:
-    """Return the column with their respective types
-
-    Parameters
-    ----------
-    dataset_path : str
-        Path where the dataset is stored.
-
-    Returns
-    -------
-    Dict
-        Dict with the columns and types
-    """
-    dataset = load_dataset(dataset_path=dataset_path)
-    dataset_features = dataset["train"].features
-    column_types = {}
-    for column in dataset_features:
-        if dataset_features[column]._type == "Value":
-            column_types[column] = {
-                "type": "Value",
-                "dtype": dataset_features[column].dtype,
-            }
-        elif dataset_features[column]._type == "ClassLabel":
-            column_types[column] = {"type": "Classlabel", "dtype": ""}
-    return column_types
-=======
-def validate_inputs_outputs(
-    names: List[str],
-    inputs: List[str],
-    outputs: List[str],
-) -> None:
-    """Validate the columns to be chosen as input and output.
-
-    The algorithm considers those that already exist in the dataset.
-
-    Parameters
-    ----------
-    names : List[str]
-        Dataset column names.
-    inputs : List[str]
-        List of input column names.
-    outputs : List[str]
-        List of output column names.
-    """
-    if len(inputs) + len(outputs) > len(names):
-        raise ValueError(
-            "Inputs and outputs cannot have more elements than names. "
-            f"Number of inputs: {len(inputs)}, "
-            f"number of outputs: {len(outputs)}, "
-            f"number of names: {len(names)}. "
-        )
-        # Validate that inputs and outputs only contain elements that exist in names
-    if not set(names).issuperset(set(inputs + outputs)):
-        raise ValueError(
-            "Inputs and outputs can only contain elements that exist in names."
-        )
-        # Validate that the union of inputs and outputs is equal to names
-    if set(inputs + outputs) != set(names):
-        raise ValueError(
-            "The union of the elements of inputs and outputs list must be equal to "
-            "elements in the list of names."
-        )
->>>>>>> 4ec5cea4
-
-
-@beartype
 def load_dataset(dataset_path: str) -> DatasetDict:
     """Load a datasetdict with dashaidatasets inside.
 
@@ -298,7 +231,6 @@
 
 
 @beartype
-<<<<<<< HEAD
 def validate_inputs_outputs(
     datasetdict: DatasetDict,
     inputs: List[str],
@@ -371,7 +303,9 @@
             output_columns
         )
     return (input_columns_dataset, output_columns_dataset)
-=======
+
+
+@beartype
 def get_columns_spec(dataset_path: str) -> Dict[str, Dict]:
     """Return the column with their respective types
 
@@ -450,5 +384,4 @@
         "test_size": dataset["test"].num_rows,
         "val_size": dataset["validation"].num_rows,
     }
-    return dataset_info
->>>>>>> 4ec5cea4
+    return dataset_info