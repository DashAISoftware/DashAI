import os
<<<<<<< HEAD
from typing import Any, Dict, Union
=======
import shutil
from typing import Dict
>>>>>>> cf80c19b

from datasets import DatasetDict, load_dataset
from starlette.datastructures import UploadFile

from DashAI.back.dataloaders.classes.dataloader import BaseDataLoader


class JSONDataLoader(BaseDataLoader):
    """Data loader for tabular data in JSON files."""

    COMPATIBLE_COMPONENTS = ["TabularClassificationTask", "TextClassificationTask"]

    def load_data(
        self,
        dataset_path: str,
        params: Dict[str, Any],
        file: Union[UploadFile, None] = None,
        url: Union[str, None] = None,
    ) -> DatasetDict:
        """
        Load the dataset uploaded in JSON files in a DatasetDict.

        Args:
            dataset_path (str): Path of the folder with the dataset files.
            params (dict[str, any]): Dict with the parameters for loading JSON files.
                These parameters are:
                    - data_key (str): The key of the json where the data is contained.

            file (UploadFile, optional): File uploaded.
                It's optional because is not necessary if dataset is uploaded in a URL.

            url (str, optional): For load the dataset from an URL.
                It's optional because is not necessary if dataset is uploaded in files.

        Returns
        -------
            DatasetDict: Dataset loaded in Hugging Face format.
        """
        if file is None and url is None:
            raise ValueError("Dataset should be a file or a url, both are None")
        if file is not None and url is not None:
            raise ValueError("Dataset should be a file or a url, got both")
        if not isinstance(dataset_path, str):
            raise TypeError(
                f"dataset_path should be a string, got {type(dataset_path)}"
            )
        if not isinstance(params, dict):
            raise TypeError(f"params should be a dict, got {type(params)}")

        if "data_key" not in params.keys():
            raise ValueError(
                "Error loading JSON file: data_key parameter was not provided."
            )
        else:
            if not isinstance(params["data_key"], str):
                raise TypeError(
                    "params['data_key'] should be a string, "
                    f"got {type(params['data_key'])}"
                )
        if not isinstance(file, (UploadFile, type(None))):
            raise TypeError(
                f"file should be an uploaded file from user, got {type(file)}"
            )
        if not isinstance(url, (str, type(None))):
            raise TypeError(
                f"url should be a string with a web site adress, got {type(url)}"
            )

        field = params["data_key"]
        if url:
            dataset = load_dataset("json", data_files=url, field=field)
        elif file:
            files_path = self.extract_files(dataset_path, file)
            if files_path.split("/")[-1] == "files":
                try:
                    dataset = load_dataset("json", data_dir=files_path, field=field)
                finally:
                    shutil.rmtree(dataset_path, ignore_errors=True)
            else:
                try:
                    dataset = load_dataset("json", data_files=files_path, field=field)
                finally:
                    os.remove(files_path)
        return dataset<|MERGE_RESOLUTION|>--- conflicted
+++ resolved
@@ -1,10 +1,6 @@
 import os
-<<<<<<< HEAD
+import shutil
 from typing import Any, Dict, Union
-=======
-import shutil
-from typing import Dict
->>>>>>> cf80c19b
 
 from datasets import DatasetDict, load_dataset
 from starlette.datastructures import UploadFile
@@ -20,7 +16,7 @@
     def load_data(
         self,
         dataset_path: str,
-        params: Dict[str, Any],
+        params: Union[Dict[str, Any], None] = None,
         file: Union[UploadFile, None] = None,
         url: Union[str, None] = None,
     ) -> DatasetDict:
