--- conflicted
+++ resolved
@@ -1,12 +1,7 @@
-<<<<<<< HEAD
 from typing import Any, Dict, Union
 
-from datasets import DatasetDict, Image, load_dataset
-from fastapi import UploadFile
-=======
 from datasets import DatasetDict, load_dataset
 from starlette.datastructures import UploadFile
->>>>>>> cf80c19b
 
 from DashAI.back.dataloaders.classes.dataloader import BaseDataLoader
 
@@ -15,15 +10,11 @@
     """Data loader for data from image files."""
 
     def load_data(
-<<<<<<< HEAD
         self,
         dataset_path: str,
-        params: Dict[str, Any],
+        params: Union[Dict[str, Any], None] = None,
         file: Union[UploadFile, None] = None,
         url: Union[str, None] = None,
-=======
-        self, dataset_path: str, params=None, file: UploadFile = None, url: str = None
->>>>>>> cf80c19b
     ) -> DatasetDict:
         """
         Load image data uploaded in a zip file in a DatasetDict.
