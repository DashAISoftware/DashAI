"""DashAI Image Dataloader."""

from typing import Any, Dict, Union

from beartype import beartype
from datasets import DatasetDict, load_dataset
from starlette.datastructures import Headers, UploadFile

<<<<<<< HEAD
from DashAI.back.core.schema_fields import (
    bool_field,
    none_type,
    schema_field,
    string_field,
)
=======
from DashAI.back.core.schema_fields import none_type, schema_field, string_field
>>>>>>> b4b32fcd
from DashAI.back.core.schema_fields.base_schema import BaseSchema
from DashAI.back.dataloaders.classes.dataloader import (
    BaseDataLoader,
    DataloaderMoreOptionsSchema,
    DatasetSplitsSchema,
)


class ImageDataloaderSchema(BaseSchema):
    name: schema_field(
        none_type(string_field()),
        "",
        (
            "Custom name to register your dataset. If no name is specified, "
            "the name of the uploaded file will be used."
        ),
    )  # type: ignore
<<<<<<< HEAD
    splits_in_folders: schema_field(
        bool_field(),
        False,
        (
            "If your data has folders that define the splits select 'true', "
            "otherwise 'false'."
        ),
    )  # type: ignore
=======
>>>>>>> b4b32fcd
    splits: DatasetSplitsSchema
    more_options: DataloaderMoreOptionsSchema


class ImageDataLoader(BaseDataLoader):
    """Data loader for data from image files."""

    COMPATIBLE_COMPONENTS = ["ImageClassificationTask"]
    SCHEMA = ImageDataloaderSchema

    @beartype
    def load_data(
        self,
        filepath_or_buffer: Union[UploadFile, str],
        temp_path: str,
        params: Dict[str, Any],
    ) -> DatasetDict:
        """Load an image dataset.

        Parameters
        ----------
        filepath_or_buffer : Union[UploadFile, str], optional
            An URL where the dataset is located or a FastAPI/Uvicorn uploaded file
            object.
        temp_path : str
            The temporary path where the files will be extracted and then uploaded.
        params : Dict[str, Any]
            Dict with the dataloader parameters. The options are:
            - `separator` (str): The character that delimits the CSV data.

        Returns
        -------
        DatasetDict
            A HuggingFace's Dataset with the loaded data.
        """
        if isinstance(filepath_or_buffer, str):
            dataset = load_dataset("imagefolder", data_files=filepath_or_buffer)
        elif isinstance(filepath_or_buffer, UploadFile):
            if filepath_or_buffer.content_type == "application/x-zip-compressed":
                filepath_or_buffer = UploadFile(
                    filename=filepath_or_buffer.filename,
                    file=filepath_or_buffer.file,
                    headers=Headers({"Content-Type": "application/zip"}),
                )
            if filepath_or_buffer.content_type == "application/zip":
                extracted_files_path = self.extract_files(temp_path, filepath_or_buffer)
                dataset = load_dataset(
                    "imagefolder",
                    data_dir=extracted_files_path,
                )
            else:
                raise Exception(
                    "The image dataloader requires the input file to be a zip file. "
                    f"The following content type was delivered: "
                    f"{filepath_or_buffer.content_type}"
                )

        return dataset<|MERGE_RESOLUTION|>--- conflicted
+++ resolved
@@ -6,16 +6,7 @@
 from datasets import DatasetDict, load_dataset
 from starlette.datastructures import Headers, UploadFile
 
-<<<<<<< HEAD
-from DashAI.back.core.schema_fields import (
-    bool_field,
-    none_type,
-    schema_field,
-    string_field,
-)
-=======
 from DashAI.back.core.schema_fields import none_type, schema_field, string_field
->>>>>>> b4b32fcd
 from DashAI.back.core.schema_fields.base_schema import BaseSchema
 from DashAI.back.dataloaders.classes.dataloader import (
     BaseDataLoader,
@@ -33,17 +24,6 @@
             "the name of the uploaded file will be used."
         ),
     )  # type: ignore
-<<<<<<< HEAD
-    splits_in_folders: schema_field(
-        bool_field(),
-        False,
-        (
-            "If your data has folders that define the splits select 'true', "
-            "otherwise 'false'."
-        ),
-    )  # type: ignore
-=======
->>>>>>> b4b32fcd
     splits: DatasetSplitsSchema
     more_options: DataloaderMoreOptionsSchema
 
