--- conflicted
+++ resolved
@@ -166,8 +166,6 @@
         dataset["train"] = train_split["train"]
         dataset["test"] = test_valid_split["train"]
         dataset["validation"] = test_valid_split["test"]
-<<<<<<< HEAD
-=======
 
         train_dataset_dict = dataset["train"].to_dict()
         test_dataset_dict = dataset["test"].to_dict()
@@ -188,7 +186,6 @@
         dataset = self.to_dataset_dashai(
             separate_dataset_dict, inputs_columns, outputs_columns
         )
->>>>>>> 07c940c2
         return dataset
 
     @staticmethod
@@ -201,11 +198,5 @@
             DatasetDict: Datasetdict with datasets converted to DatasetDashAI
         """
         for i in dataset.keys():
-<<<<<<< HEAD
-            dataset[i] = DatasetDashAI(
-                dataset[i]._data, inputs_columns, outputs_columns
-            )
-=======
             dataset[i] = DatasetDashAI(dataset[i].data, inputs_columns, outputs_columns)
->>>>>>> 07c940c2
         return dataset