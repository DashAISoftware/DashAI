--- conflicted
+++ resolved
@@ -11,15 +11,9 @@
 from DashAI.back.api.api_v0.api import api_router_v0
 from DashAI.back.api.api_v1.api import api_router_v1
 from DashAI.back.api.front_api import router as app_router
-<<<<<<< HEAD
-from DashAI.back.config import DefaultSettings
-from DashAI.back.containers import Container
-from DashAI.back.initial_components import get_initial_components
-=======
 from DashAI.back.container import build_container
 from DashAI.back.dependencies.config_builder import build_config_dict
 from DashAI.back.dependencies.database.models import Base
->>>>>>> 03d47386
 
 logger = logging.getLogger(__name__)
 
@@ -34,56 +28,6 @@
         logger.debug("Using existant path: %s.", str(new_path))
 
 
-<<<<<<< HEAD
-@beartype
-def _generate_config_dict(
-    local_path: Union[pathlib.Path, None],
-    logging_level: Literal["NOTSET", "DEBUG", "INFO", "WARN", "ERROR", "CRITICAL"],
-    container_type: str = "local",
-) -> Dict[str, Any]:
-    """Generate the initial app configuration.
-
-    The configuration is generated from the DashAI DefaultSettings class, and
-    is intended to be used by the configuration provider of the app dependency
-    injection container.
-
-    Parameters
-    ----------
-    local_path : Union[pathlib.Path, None], optional
-        Path where DashAI files will be stored. If None, the default
-        value of config (~/.DashAI) will be used , by default None.
-    logging_level: Literal["NOTSET", "DEBUG", "INFO", "WARN", "ERROR", "CRITICAL"],
-        Global app logging level, by default "INFO".
-
-    Returns
-    -------
-    Dict[str, Any]
-        The configuration dictionary.
-    """
-    settings = DefaultSettings().model_dump()
-
-    if local_path is not None:
-        local_path = pathlib.Path(local_path)
-    else:
-        local_path = pathlib.Path(settings["LOCAL_PATH"])
-
-    if not local_path.is_absolute():
-        local_path = local_path.expanduser().absolute()
-
-    settings["LOCAL_PATH"] = local_path
-    settings["SQLITE_DB_PATH"] = local_path / settings["SQLITE_DB_PATH"]
-    settings["DATASETS_PATH"] = local_path / settings["DATASETS_PATH"]
-    settings["EXPLANATIONS_PATH"] = local_path / settings["EXPLANATIONS_PATH"]
-    settings["RUNS_PATH"] = local_path / settings["RUNS_PATH"]
-    settings["FRONT_BUILD_PATH"] = pathlib.Path(settings["FRONT_BUILD_PATH"]).absolute()
-    settings["LOGGING_LEVEL"] = getattr(logging, logging_level)
-    settings["INITIAL_COMPONENTS"] = get_initial_components(container_type)
-
-    return settings
-
-
-=======
->>>>>>> 03d47386
 def create_app(
     local_path: Union[pathlib.Path, None] = None,
     logging_level: Literal[
@@ -115,25 +59,15 @@
         The created FastAPI application.
     """
     # generating config dict and setting logging level
-<<<<<<< HEAD
-    config = _generate_config_dict(
+    config = build_config_dict(
         local_path=local_path,
         logging_level=logging_level,
         container_type=container_type,
-    )
-    logging.getLogger(__package__).setLevel(config["LOGGING_LEVEL"])
-    datasets.logging.set_verbosity(config["LOGGING_LEVEL"])
-=======
-
-    config = build_config_dict(
-        local_path=local_path,
-        logging_level=logging_level,
     )
 
     logging.getLogger(__package__).setLevel(level=config["LOGGING_LEVEL"])
     datasets.logging.set_verbosity(int(config["LOGGING_LEVEL"]))
 
->>>>>>> 03d47386
     logger.debug("App parameters: %s.", str(config))
     logger.debug("Logging level set to %s.", config["LOGGING_LEVEL"])
 
