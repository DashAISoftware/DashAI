"""FastAPI Application module."""

import logging
import pathlib
from typing import Literal, Union

import datasets
from fastapi import FastAPI
from fastapi.middleware.cors import CORSMiddleware

from DashAI.back.api.api_v0.api import api_router_v0
from DashAI.back.api.api_v1.api import api_router_v1
from DashAI.back.api.front_api import router as app_router
from DashAI.back.container import build_container
from DashAI.back.dependencies.config_builder import build_config_dict
from DashAI.back.dependencies.database.models import Base

logger = logging.getLogger(__name__)


def _create_path_if_not_exists(new_path: pathlib.Path) -> None:
    """Create a new path if it does not exist."""
    if not new_path.exists():
        logger.debug("Creating new path: %s.", str(new_path))
        new_path.mkdir(parents=True)

    else:
        logger.debug("Using existant path: %s.", str(new_path))


<<<<<<< HEAD
=======
@beartype
def _generate_config_dict(
    local_path: Union[pathlib.Path, None],
    logging_level: Literal["NOTSET", "DEBUG", "INFO", "WARN", "ERROR", "CRITICAL"],
) -> Dict[str, Any]:
    """Generate the initial app configuration.

    The configuration is generated from the DashAI DefaultSettings class, and
    is intended to be used by the configuration provider of the app dependency
    injection container.

    Parameters
    ----------
    local_path : Union[pathlib.Path, None], optional
        Path where DashAI files will be stored. If None, the default
        value of config (~/.DashAI) will be used , by default None.
    logging_level: Literal["NOTSET", "DEBUG", "INFO", "WARN", "ERROR", "CRITICAL"],
        Global app logging level, by default "INFO".

    Returns
    -------
    Dict[str, Any]
        The configuration dictionary.
    """
    settings = DefaultSettings().model_dump()

    if local_path is not None:
        local_path = pathlib.Path(local_path)
    else:
        local_path = pathlib.Path(settings["LOCAL_PATH"])

    if not local_path.is_absolute():
        local_path = local_path.expanduser().absolute()

    settings["LOCAL_PATH"] = local_path
    settings["SQLITE_DB_PATH"] = local_path / settings["SQLITE_DB_PATH"]
    settings["DATASETS_PATH"] = local_path / settings["DATASETS_PATH"]
    settings["EXPLANATIONS_PATH"] = local_path / settings["EXPLANATIONS_PATH"]
    settings["RUNS_PATH"] = local_path / settings["RUNS_PATH"]
    settings["FRONT_BUILD_PATH"] = pathlib.Path(settings["FRONT_BUILD_PATH"]).absolute()
    settings["LOGGING_LEVEL"] = getattr(logging, logging_level)

    return settings


>>>>>>> bda49009
def create_app(
    local_path: Union[pathlib.Path, None] = None,
    logging_level: Literal[
        "NOTSET", "DEBUG", "INFO", "WARN", "ERROR", "CRITICAL"
    ] = "INFO",
) -> FastAPI:
    """Create the main application.

    Steps:
    1. Create the configuration dictionary and sets it as container configuration.
    2. Set the logging level for all subpackages.
    3. Initialize the dependency injection container and wires the subpackages.
    4. Create the local paths where the files are stored.
    5. Initialize the SQlite database.
    6. Initialize the FastAPI application and mount the API routers.

    Parameters
    ----------
    local_path : Union[pathlib.Path, None], optional
        Path where DashAI files will be stored , by default None
    logging_level : Literal['NOTSET', 'DEBUG', 'INFO', 'WARN', 'ERROR', 'CRITICAL']
        Set the package logging level. It affects all subpackages loggers that does
        not specifies mannualy the logging level, by default "INFO"

    Returns
    -------
    FastAPI
        The created FastAPI application.
    """
    # generating config dict and setting logging level

    config = build_config_dict(
        local_path=local_path,
        logging_level=logging_level,
    )

    logging.getLogger(__package__).setLevel(level=config["LOGGING_LEVEL"])
    datasets.logging.set_verbosity(int(config["LOGGING_LEVEL"]))

    logger.debug("App parameters: %s.", str(config))
    logger.debug("Logging level set to %s.", config["LOGGING_LEVEL"])

    logger.debug("3. Creating app container and setting up dependency injection.")
    container = build_container(config=config)

<<<<<<< HEAD
    logger.debug("4. Creating local paths.")
    _create_path_if_not_exists(config["LOCAL_PATH"])
    _create_path_if_not_exists(config["DATASETS_PATH"])
    _create_path_if_not_exists(config["RUNS_PATH"])
=======
    logger.debug("Creating local paths.")
    _create_path_if_not_exists(container.config.provided()["LOCAL_PATH"])
    _create_path_if_not_exists(container.config.provided()["DATASETS_PATH"])
    _create_path_if_not_exists(container.config.provided()["EXPLANATIONS_PATH"])
    _create_path_if_not_exists(container.config.provided()["RUNS_PATH"])
>>>>>>> bda49009

    logger.debug("5. Creating database.")
    Base.metadata.create_all(bind=container["engine"])

    logger.debug("6. Initializing FastAPI application.")
    app = FastAPI(title="DashAI")
    api_v0 = FastAPI(title="DashAI API v0")
    api_v1 = FastAPI(title="DashAI API v1")

    logger.debug("7. Mounting API routers.")
    api_v0.include_router(api_router_v0)
    api_v1.include_router(api_router_v1)

    app.mount(config["API_V0_STR"], api_v0)
    app.mount(config["API_V1_STR"], api_v1)

    app.include_router(app_router)

    app.add_middleware(
        CORSMiddleware,
        allow_origins=["*"],
        allow_credentials=True,
        allow_methods=["*"],
        allow_headers=["*"],
    )
    app.container = container
    logger.debug("Application successfully created.")

    return app<|MERGE_RESOLUTION|>--- conflicted
+++ resolved
@@ -28,54 +28,6 @@
         logger.debug("Using existant path: %s.", str(new_path))
 
 
-<<<<<<< HEAD
-=======
-@beartype
-def _generate_config_dict(
-    local_path: Union[pathlib.Path, None],
-    logging_level: Literal["NOTSET", "DEBUG", "INFO", "WARN", "ERROR", "CRITICAL"],
-) -> Dict[str, Any]:
-    """Generate the initial app configuration.
-
-    The configuration is generated from the DashAI DefaultSettings class, and
-    is intended to be used by the configuration provider of the app dependency
-    injection container.
-
-    Parameters
-    ----------
-    local_path : Union[pathlib.Path, None], optional
-        Path where DashAI files will be stored. If None, the default
-        value of config (~/.DashAI) will be used , by default None.
-    logging_level: Literal["NOTSET", "DEBUG", "INFO", "WARN", "ERROR", "CRITICAL"],
-        Global app logging level, by default "INFO".
-
-    Returns
-    -------
-    Dict[str, Any]
-        The configuration dictionary.
-    """
-    settings = DefaultSettings().model_dump()
-
-    if local_path is not None:
-        local_path = pathlib.Path(local_path)
-    else:
-        local_path = pathlib.Path(settings["LOCAL_PATH"])
-
-    if not local_path.is_absolute():
-        local_path = local_path.expanduser().absolute()
-
-    settings["LOCAL_PATH"] = local_path
-    settings["SQLITE_DB_PATH"] = local_path / settings["SQLITE_DB_PATH"]
-    settings["DATASETS_PATH"] = local_path / settings["DATASETS_PATH"]
-    settings["EXPLANATIONS_PATH"] = local_path / settings["EXPLANATIONS_PATH"]
-    settings["RUNS_PATH"] = local_path / settings["RUNS_PATH"]
-    settings["FRONT_BUILD_PATH"] = pathlib.Path(settings["FRONT_BUILD_PATH"]).absolute()
-    settings["LOGGING_LEVEL"] = getattr(logging, logging_level)
-
-    return settings
-
-
->>>>>>> bda49009
 def create_app(
     local_path: Union[pathlib.Path, None] = None,
     logging_level: Literal[
@@ -121,18 +73,11 @@
     logger.debug("3. Creating app container and setting up dependency injection.")
     container = build_container(config=config)
 
-<<<<<<< HEAD
-    logger.debug("4. Creating local paths.")
+    logger.debug("Creating local paths.")
     _create_path_if_not_exists(config["LOCAL_PATH"])
     _create_path_if_not_exists(config["DATASETS_PATH"])
+    _create_path_if_not_exists(config["EXPLANATIONS_PATH"])
     _create_path_if_not_exists(config["RUNS_PATH"])
-=======
-    logger.debug("Creating local paths.")
-    _create_path_if_not_exists(container.config.provided()["LOCAL_PATH"])
-    _create_path_if_not_exists(container.config.provided()["DATASETS_PATH"])
-    _create_path_if_not_exists(container.config.provided()["EXPLANATIONS_PATH"])
-    _create_path_if_not_exists(container.config.provided()["RUNS_PATH"])
->>>>>>> bda49009
 
     logger.debug("5. Creating database.")
     Base.metadata.create_all(bind=container["engine"])
