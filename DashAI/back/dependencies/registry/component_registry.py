import logging
from typing import Any, Dict, List, Type, Union

from beartype import beartype

from DashAI.back.dependencies.registry.relationship_manager import RelationshipManager

logging.basicConfig(level=logging.INFO)
logger = logging.getLogger(__name__)


class ComponentRegistry:
    """An object that stores all components registered in a execution of DashAI.

    Each object registered is saved as a component dict, which is an abstraction layer
    that stores all relevant component attributes.

    An example of component dict is:

    ```python
    {
        "name": "Component1",  # Component name.
        "type": "ComponentType",  # Component type.
        "class": Component1,  # Component class.
        "configurable_object": False,  # True if the object is a configurable one.
        "schema": {...},  # Configurable object schema if applies.
        "metadata": {...},  # Component metadata if applies.
        "description": "...",  # An object description.
    }
    ```

    By default, every method of the registry should return a component dict or a list
    of component dicts.
    """

    @beartype
    def __init__(
        self,
        initial_components: Union[List[type], None] = None,
    ) -> None:
        """Initialize the component registry.

        Parameters
        ----------
        initial_components : Union[List[type], None]
            List with the initial objects to be entered in the registry,
            by default None.

        Raises
        ------
        TypeError
            If initial_components is not a list of types.
        TypeError
            If the task registry is neither none nor an instance of BaseRegistry.
        """
        self._registry: Dict[str, Dict[str, Any]] = {}
        self._relationship_manager = RelationshipManager()

        if initial_components is not None:
            for component in initial_components:
                self.register_component(component)

    @property
    @beartype
    def registry(self) -> Dict[str, Dict[str, type]]:
        """Obtains the internal registry object.

        Returns
        -------
        Dict[str, Dict[str, type]]
            Registry dict.
        """
        return self._registry

    @registry.setter
    def registry(self, _: Any) -> None:
        raise RuntimeError("It is not allowed to set the registry values directly.")

    @registry.deleter
    def registry(self, _: Any) -> None:
        raise RuntimeError("It is not allowed to delete the registry list.")

    @beartype
    def __contains__(self, item: str) -> bool:
        """Indicate if some component is in the registry.

        Parameters
        ----------
        item : str
            The component name to be searched.

        Returns
        -------
        bool
            True if the component exists in the task registry, False otherwise.
        """
        for base_type_container in self._registry.values():
            if item in base_type_container:
                return True
        return False

    @beartype
    def __getitem__(self, item: str) -> Dict[str, type]:
        """Obtain a component from the registry using an indexer.

        Parameters
        ----------
        item : str
            A string to be used as an indexer.

        Returns
        -------
        Dict[str, type]
            The request component dict.

        Raises
        ------
        TypeError
            If the indexer is not a string.
        KeyError
            If the object does not exist in the registry.
        """
        for base_type_container in self._registry.values():
            if item in base_type_container:
                return base_type_container[item]

        raise KeyError(f"Component '{item}' does not exists in the registry.")

    @beartype
    def _get_base_type(self, new_component: type) -> str:
        # select only base classes ancestors
        component_base_ancestors = [
            ancestor
            for ancestor in new_component.__mro__
            if "Base" in ancestor.__name__
        ]

        base_classes_cantidates = [
            ancestor_cls
            for ancestor_cls in component_base_ancestors
            if hasattr(ancestor_cls, "TYPE")
        ]

        # check if there is only one type candidate.
        if len(base_classes_cantidates) == 0:
            raise TypeError(
                f"Component {new_component.__name__} does not inherit from any DashAI "
                f"base class with a 'TYPE' class attribute. Classes that the component "
                f"extends (MRO): {new_component.__mro__}."
            )
        elif len(base_classes_cantidates) > 1:
            raise TypeError(
                f"Component {new_component.__name__} has more than one base class with "
                f"a 'TYPE' class attribute: "
                f"{[_cls.__name__ for _cls in base_classes_cantidates]}."
            )

        if not hasattr(base_classes_cantidates[0], "TYPE"):
            raise TypeError(
                f"{base_classes_cantidates[0].__name__} "
                "base class has not class attribute TYPE"
            )

        return base_classes_cantidates[0].TYPE

    @beartype
    def register_component(self, new_component: Type) -> None:
        """Register a component within the registry.

        Parameters
        ----------
        new_component : Type
            The object to be registred.


        """
        base_type = self._get_base_type(new_component)

        is_configurable_object = "ConfigObject" in [
            _class.__name__ for _class in new_component.__mro__
        ]

        if is_configurable_object and not hasattr(new_component, "get_schema"):
            raise TypeError(
                f"The component {new_component.__name__} does not implement "
                '"get_schema" method although it was declared as a configurable '
                "object."
            )

        new_register_component = {
            "name": new_component.__name__,
            "type": base_type,
            "class": new_component,
            "configurable_object": is_configurable_object,
            "schema": new_component.get_schema() if is_configurable_object else None,
            "metadata": (
                new_component.get_metadata()
                if hasattr(new_component, "metadata")
                else None
            ),
            "description": getattr(new_component, "DESCRIPTION", None),
        }

        if base_type not in self._registry:
            self._registry[base_type] = {new_component.__name__: new_register_component}
        else:
            self._registry[base_type][new_component.__name__] = new_register_component

        if hasattr(new_component, "COMPATIBLE_COMPONENTS"):
            for compatible_component in new_component.COMPATIBLE_COMPONENTS:
                self._relationship_manager.add_relationship(
                    new_component.__name__,
                    compatible_component,
                )

    @beartype
    def unregister_component(self, component: Type) -> None:
        """Remove a component from the registry.

        Parameters
        ----------
        component : Type
            The object to be registred.


        """
        base_type = self._get_base_type(component)

        try:
            self._registry[base_type].pop(component.__name__)
            logger.info(f"Component removed: {component.__name__}")
        except KeyError as e:
<<<<<<< HEAD
            logger.error(
                f"Error: Component named {component.__name__} does not exist "
                f"in the registry. Exception: {e}"
            )
=======
            raise ValueError(
                f"Error: Component named {component.__name__} does not exist "
                f"in the registry. Exception: {e}"
            ) from e
>>>>>>> 2bb52ac8

        if hasattr(component, "COMPATIBLE_COMPONENTS"):
            for compatible_component in component.COMPATIBLE_COMPONENTS:
                self._relationship_manager.remove_relationship(
                    component.__name__,
                    compatible_component,
                )

    @beartype
    def get_components_by_types(
        self,
        select: Union[str, List[str], None] = None,
        ignore: Union[str, List[str], None] = None,
    ) -> List[Dict[str, Any]]:
        """Obtain all the components dicts according to the indicated types.

        The function allows to select all components of one or several types at the
        same time (through the select parameter) or to ignore one or several
        types (through the ignore parameter).

        In case select and ignore are None, the function returns all registered
        components.

        In all cases, the function return a list of dictionaries describing
        the components.


        Parameters
        ----------
        select : Union[str, List[str], None], optional
            The types of components selected for return, by default None
        ignore : Union[str, List[str], None], optional
            The types of components ignored for return, by default None

        Returns
        -------
        List[Dict[str, Any]]
            A list with the selected components.

        Raises
        ------
        ValueError
            If select and ignore are not None.
        TypeError
            When select provided, if select is not a string o a list of strings.
        TypeError
            When select provided, if some element of select list is not a string.
        ValueError
            When select provided, when a provided type does not exists in the registry.
        TypeError
            When ignore provided, if ignore is not a string o a list of strings.
        TypeError
            When ignore provided, if some element of ignore list is not a string.
        ValueError
            When ignore provided, when a provided type does not exists in the registry.
        """
        if select is not None and ignore is not None:
            raise ValueError(
                "Only select or ignore can be provided, not both at the same time."
            )

        # Case 1: neither select nor ignore was provided.
        if select is None and ignore is None:
            return [
                self.__getitem__(component)
                for component_type in self.registry
                for component in self._registry[component_type]
            ]

        # Case 2: only select is provided.
        if select is not None:
            # check passed select types
            if not isinstance(select, (str, list)):
                raise TypeError(
                    f"Select must be a string or an array of strings, got {select}."
                )
            # cast select into string
            if isinstance(select, str):
                select = [select]

            if len(select) == 0:
                raise ValueError("Select list has not types to select.")

            for idx, component_type in enumerate(select):
                if not isinstance(component_type, str):
                    raise TypeError(
                        f"Select type at position {idx} should be a string, "
                        f"got {component_type}."
                    )
                if component_type not in self._registry:
                    raise ValueError(
                        f"Component type {component_type} does not exist in the "
                        "registry."
                    )

            return [
                self.__getitem__(component)
                for selected_type in select
                for component in self._registry[selected_type]
            ]

        # Case 3: only ignore is provided.
        else:
            # check passed ignore types
            if not isinstance(ignore, (str, list)):
                raise TypeError(
                    f"Ignore must be a string or an array of strings, got {ignore}."
                )
            # cast select into string
            if isinstance(ignore, str):
                ignore = [ignore]

            if len(ignore) == 0:
                raise ValueError("Ignore list has not types to select.")

            # check each type
            for idx, component_type in enumerate(ignore):
                if not isinstance(component_type, str):
                    raise TypeError(
                        f"Ignore type at position {idx} should be a string, got "
                        f"{component_type}."
                    )
                if component_type not in self._registry:
                    raise ValueError(
                        f"Component type {component_type} does not exist in the "
                        "registry."
                    )

            return [
                self.__getitem__(component)
                for component_type in self.registry
                if component_type not in ignore
                for component in self._registry[component_type]
            ]

    @beartype
    def get_child_components(
        self, parent_name: str, recursive: bool = False
    ) -> List[Dict[str, Any]]:
        """Obtain the compoments that inherits from the specified parent component.

        Note that the method will not raise an exception when a non existant parent
        name is passed.

        Parameters
        ----------
        parent_name : str
            Class name of the parent component
        recursive : bool
            If True, search for all child and subchild classes.

        Returns
        -------
        List[Dict[str, Any]]
            List of component dicts that inherits from the parent component.
        """
        selected_components = []
        for type_registry in self._registry.values():
            for component_dict in type_registry.values():
                component_bases = (
                    component_dict["class"].__mro__
                    if recursive
                    else component_dict["class"].__bases__
                )
                component_bases_names = [cls_.__name__ for cls_ in component_bases]

                if parent_name in component_bases_names:
                    selected_components.append(component_dict)

        return selected_components

    @beartype
    def get_related_components(self, component_id: str) -> List[Dict[str, Any]]:
        """Obtain any related component of the given component name.

        If the component has no related components, then the method returns an empty
        list.

        Parameters
        ----------
        component_id : str
            A registered component name.

        Returns
        -------
        List[Dict[str, Any]]
            A list with component dicti with all related components.

        Raises
        ------
        KeyError
            If component id does not exists in the registry.
        """
        if not self.__contains__(component_id):
            raise KeyError(
                f"Component '{component_id}' does not exists in the registry."
            )

        return [
            self.__getitem__(related_component_id)
            for related_component_id in self._relationship_manager[component_id]
        ]<|MERGE_RESOLUTION|>--- conflicted
+++ resolved
@@ -230,17 +230,10 @@
             self._registry[base_type].pop(component.__name__)
             logger.info(f"Component removed: {component.__name__}")
         except KeyError as e:
-<<<<<<< HEAD
-            logger.error(
-                f"Error: Component named {component.__name__} does not exist "
-                f"in the registry. Exception: {e}"
-            )
-=======
             raise ValueError(
                 f"Error: Component named {component.__name__} does not exist "
                 f"in the registry. Exception: {e}"
             ) from e
->>>>>>> 2bb52ac8
 
         if hasattr(component, "COMPATIBLE_COMPONENTS"):
             for compatible_component in component.COMPATIBLE_COMPONENTS:
