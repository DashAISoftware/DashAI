import logging
from collections import defaultdict
from typing import Any, DefaultDict, Dict, List

from beartype import beartype

logging.basicConfig(level=logging.INFO)
logger = logging.getLogger(__name__)


class RelationshipManager:
    """Class that implements a relationship registry between DashAI components.

    The registry is a pair of dicts (defaultdicts) that stores the relationships as a
    dictionary where its keys are some class and its values a list of classes that are
    related with the class.

    For example, a `_relation`that stores relations between
    "TabularClassificationTask" and "SVM", "KNN" models and "CSVDataloader" loader
    could be:

    ```
    {
        "TabularClassificationTask": ["SVC", "KNN", "CSVDataloader", ...],
        "SVC": ["TabularClassificationTask"],
        "KNN": ["TabularClassificationTask"],
        "CSVDataloader": ["TabularClassificationTask"],
    }
    ```
    Note that the relations are duplicated and hopefully, consistent between them.

    """

    def __init__(self) -> None:
        """Initialize the relationship manager."""
        self._relations: DefaultDict[str, List[str]] = defaultdict(list)

    @property
    def relations(self) -> Dict[str, List[str]]:
        return dict(self._relations)

    @relations.setter
    def relations(self, _: Any) -> None:
        raise RuntimeError(
            "It is not allowed to set the task_component_relations values directly."
        )

    @relations.deleter
    def relations(self, _: Any) -> None:
        raise RuntimeError(
            "It is not allowed to delete the task_component_relations attribute."
        )

    @beartype
    def add_relationship(
        self, first_component_id: str, second_component_id: str
    ) -> None:
        """Add a new relation to the relationship manager.

        Note that the relation is bidirectional.

        Parameters
        ----------
        first_component_id : str
            First component id or name.
        second_component_id : str
            Second component id or name.

        """
        self._relations[first_component_id].append(second_component_id)
        self._relations[second_component_id].append(first_component_id)

    @beartype
    def remove_relationship(
        self, first_component_id: str, second_component_id: str
    ) -> None:
        """Remove an existing relation to the relationship manager.

        Parameters
        ----------
        first_component_id : str
            First component id or name.
        second_component_id : str
            Second component id or name.

        """
        try:
            self._relations[first_component_id].remove(second_component_id)
        except KeyError as e:
<<<<<<< HEAD
            logger.error(
                f"Error: Relationship between {first_component_id} and does "
                f"not exist {second_component_id} in the registry. Exception: "
                f"{e}"
            )
=======
            raise ValueError(
                f"Error: Relationship between {first_component_id} and does "
                f"not exist {second_component_id} in the registry. Exception: "
                f"{e}"
            ) from e
>>>>>>> 2bb52ac8

        try:
            self._relations[second_component_id].remove(first_component_id)
        except KeyError as e:
<<<<<<< HEAD
            logger.error(
                f"Error: Relationship between {second_component_id} and does "
                f"not exist {first_component_id} in the registry. Exception: "
                f"{e}"
            )
=======
            raise ValueError(
                f"Error: Relationship between {second_component_id} and does "
                f"not exist {first_component_id} in the registry. Exception: "
                f"{e}"
            ) from e
>>>>>>> 2bb52ac8

        logger.info(
            f"Components successfully removed from registry:"
            f"{first_component_id}, {second_component_id}"
        )

    @beartype
    def __contains__(self, component_id: str) -> bool:
        """Indicate if the relation manager contains a relationship.

        Parameters
        ----------
        component_id : str
            The id of the component to be checked if a relationship exists or not.

        Returns
        -------
        bool
            True if the relation exists, False otherwise.
        """
        return component_id in self._relations

    @beartype
    def __getitem__(self, component_id: str) -> List[str]:
        """Obtain all stored relationships from a specific component.

        Return an empty list if the component id does not exists in the relationship
        manager.

        Parameters
        ----------
        component_id : str
            A component name or id.

        Returns
        -------
        list[str]
            A list with the related components.
        """
        if component_id in self._relations:
            return self._relations[component_id]

        return []<|MERGE_RESOLUTION|>--- conflicted
+++ resolved
@@ -87,36 +87,20 @@
         try:
             self._relations[first_component_id].remove(second_component_id)
         except KeyError as e:
-<<<<<<< HEAD
-            logger.error(
-                f"Error: Relationship between {first_component_id} and does "
-                f"not exist {second_component_id} in the registry. Exception: "
-                f"{e}"
-            )
-=======
             raise ValueError(
                 f"Error: Relationship between {first_component_id} and does "
                 f"not exist {second_component_id} in the registry. Exception: "
                 f"{e}"
             ) from e
->>>>>>> 2bb52ac8
 
         try:
             self._relations[second_component_id].remove(first_component_id)
         except KeyError as e:
-<<<<<<< HEAD
-            logger.error(
-                f"Error: Relationship between {second_component_id} and does "
-                f"not exist {first_component_id} in the registry. Exception: "
-                f"{e}"
-            )
-=======
             raise ValueError(
                 f"Error: Relationship between {second_component_id} and does "
                 f"not exist {first_component_id} in the registry. Exception: "
                 f"{e}"
             ) from e
->>>>>>> 2bb52ac8
 
         logger.info(
             f"Components successfully removed from registry:"
