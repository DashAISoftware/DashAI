--- conflicted
+++ resolved
@@ -5,12 +5,8 @@
 from sqlalchemy import JSON, DateTime, Enum, ForeignKey, String
 from sqlalchemy.orm import Mapped, mapped_column, relationship
 
-<<<<<<< HEAD
 from DashAI.back.core.enums.plugin_tags import PluginTag
-from DashAI.back.core.enums.status import PluginStatus, RunStatus
-=======
-from DashAI.back.core.enums.status import ExplainerStatus, RunStatus
->>>>>>> b74e894a
+from DashAI.back.core.enums.status import ExplainerStatus, PluginStatus, RunStatus
 from DashAI.back.dependencies.database import Base
 
 logger = logging.getLogger(__name__)
@@ -107,7 +103,6 @@
         self.status = RunStatus.ERROR
 
 
-<<<<<<< HEAD
 class Plugin(Base):
     __tablename__ = "plugin"
     """
@@ -142,7 +137,8 @@
     plugin: Mapped["Plugin"] = relationship(back_populates="tags")
     plugin_id: Mapped[int] = mapped_column(ForeignKey("plugin.id"))
     name: Mapped[Enum] = mapped_column(Enum(PluginTag), nullable=False)
-=======
+
+
 class GlobalExplainer(Base):
     __tablename__ = "global_explainer"
     """
@@ -225,5 +221,4 @@
 
     def set_status_as_error(self) -> None:
         """Update the status of the local explainer to error."""
-        self.status = ExplainerStatus.ERROR
->>>>>>> b74e894a
+        self.status = ExplainerStatus.ERROR