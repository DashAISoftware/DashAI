import logging
from datetime import datetime
from typing import List

from sqlalchemy import JSON, DateTime, Enum, ForeignKey, String
from sqlalchemy.orm import Mapped, mapped_column, relationship

from DashAI.back.core.enums.status import ExplainerStatus, RunStatus
from DashAI.back.dependencies.database import Base

logger = logging.getLogger(__name__)


class Dataset(Base):
    __tablename__ = "dataset"
    """
    Table to store all the information about a dataset.
    """
    id: Mapped[int] = mapped_column(primary_key=True)
    name: Mapped[str] = mapped_column(String, unique=True, nullable=False)
    task_name: Mapped[str] = mapped_column(String, nullable=False)
    feature_names: Mapped[str] = mapped_column(JSON, nullable=False)
    created: Mapped[DateTime] = mapped_column(DateTime, default=datetime.now)
    last_modified: Mapped[DateTime] = mapped_column(
        DateTime,
        default=datetime.now,
        onupdate=datetime.now,
    )
    file_path: Mapped[str] = mapped_column(String, nullable=False)
    experiments: Mapped[List["Experiment"]] = relationship()


class Experiment(Base):
    __tablename__ = "experiment"
    """
    Table to store all the information about a model.
    """
    id: Mapped[int] = mapped_column(primary_key=True)
    dataset_id: Mapped[int] = mapped_column(ForeignKey("dataset.id"))
    name: Mapped[str] = mapped_column(String, unique=True, nullable=False)
    task_name: Mapped[str] = mapped_column(String, nullable=False)
    created: Mapped[DateTime] = mapped_column(DateTime, default=datetime.now)
    last_modified: Mapped[DateTime] = mapped_column(
        DateTime,
        default=datetime.now,
        onupdate=datetime.now,
    )
    runs: Mapped[List["Run"]] = relationship()


class Run(Base):
    __tablename__ = "run"
    """
    Table to store all the information about a specific run of a model.
    """
    id: Mapped[int] = mapped_column(primary_key=True)
    experiment_id: Mapped[int] = mapped_column(ForeignKey("experiment.id"))
    created: Mapped[DateTime] = mapped_column(DateTime, default=datetime.now)
    last_modified: Mapped[DateTime] = mapped_column(
        DateTime,
        default=datetime.now,
        onupdate=datetime.now,
    )
    # model and parameters
    model_name: Mapped[str] = mapped_column(String)
    parameters: Mapped[JSON] = mapped_column(JSON)
    # metrics
    train_metrics: Mapped[JSON] = mapped_column(JSON, nullable=True)
    test_metrics: Mapped[JSON] = mapped_column(JSON, nullable=True)
    validation_metrics: Mapped[JSON] = mapped_column(JSON, nullable=True)
    # artifacts
    artifacts: Mapped[str] = mapped_column(JSON, nullable=True)
    # metadata
    name: Mapped[str] = mapped_column(String)
    description: Mapped[str] = mapped_column(String, nullable=True)
    run_path: Mapped[str] = mapped_column(String, nullable=True)
    status: Mapped[Enum] = mapped_column(
        Enum(RunStatus), nullable=False, default=RunStatus.NOT_STARTED
    )
    delivery_time: Mapped[DateTime] = mapped_column(DateTime, nullable=True)
    start_time: Mapped[DateTime] = mapped_column(DateTime, nullable=True)
    end_time: Mapped[DateTime] = mapped_column(DateTime, nullable=True)

    def set_status_as_delivered(self) -> None:
        """Update the status of the run to delivered and set delivery_time to now."""
        self.status = RunStatus.DELIVERED
        self.delivery_time = datetime.now()

    def set_status_as_started(self) -> None:
        """Update the status of the run to started and set start_time to now."""
        self.status = RunStatus.STARTED
        self.start_time = datetime.now()

    def set_status_as_finished(self) -> None:
        """Update the status of the run to finished and set end_time to now."""
        self.status = RunStatus.FINISHED
        self.end_time = datetime.now()

    def set_status_as_error(self) -> None:
        """Update the status of the run to error."""
        self.status = RunStatus.ERROR


class GlobalExplainer(Base):
    __tablename__ = "global_explainer"
    """
    Table to store all the information about a global explainer.
    """
    id: Mapped[int] = mapped_column(primary_key=True)
    name: Mapped[str] = mapped_column(String, unique=True, nullable=False)
    run_id: Mapped[int] = mapped_column(nullable=False)
    explainer_name: Mapped[str] = mapped_column(String, nullable=False)
    explanation_path: Mapped[str] = mapped_column(String, nullable=True)
    parameters: Mapped[JSON] = mapped_column(JSON)
    created: Mapped[DateTime] = mapped_column(DateTime, default=datetime.now)
    status: Mapped[Enum] = mapped_column(
        Enum(ExplainerStatus), nullable=False, default=ExplainerStatus.NOT_STARTED
    )

    def set_status_as_delivered(self) -> None:
        """Update the status of the global explainer to delivered and set delivery_time
        to now."""
        self.status = ExplainerStatus.DELIVERED
        self.delivery_time = datetime.now()

    def set_status_as_started(self) -> None:
        """Update the status of the global explainer to started and set start_time
        to now."""
        self.status = ExplainerStatus.STARTED
        self.start_time = datetime.now()

    def set_status_as_finished(self) -> None:
        """Update the status of the global explainer to finished and set end_time
        to now."""
        self.status = ExplainerStatus.FINISHED
        self.end_time = datetime.now()

    def set_status_as_error(self) -> None:
        """Update the status of the global explainer to error."""
        self.status = ExplainerStatus.ERROR


class LocalExplainer(Base):
    __tablename__ = "local_explainer"
    """
    Table to store all the information about a local explainer.
    """
    id: Mapped[int] = mapped_column(primary_key=True)
    name: Mapped[str] = mapped_column(String, unique=True, nullable=False)
    run_id: Mapped[int] = mapped_column(nullable=False)
    explainer_name: Mapped[str] = mapped_column(String, nullable=False)
    dataset_id: Mapped[int] = mapped_column(nullable=False)
    explanation_path: Mapped[str] = mapped_column(String, nullable=True)
    parameters: Mapped[JSON] = mapped_column(JSON)
    fit_parameters: Mapped[JSON] = mapped_column(JSON)
    created: Mapped[DateTime] = mapped_column(DateTime, default=datetime.now)
    status: Mapped[Enum] = mapped_column(
<<<<<<< HEAD
        Enum(ExplainerStatus), nullable=False, default=ExplainerStatus.DELIVERED
    )

    def set_status_as_delivered(self) -> None:
        """Update the status of the local explainer to delivered and set delivery_time
        to now.
        """
        self.status = ExplainerStatus.DELIVERED
        self.delivery_time = datetime.now()

    def set_status_as_started(self) -> None:
        """Update the status of the local explainer to started and set start_time
        to now.
        """
        self.status = ExplainerStatus.STARTED
        self.start_time = datetime.now()

    def set_status_as_finished(self) -> None:
        """Update the status of the local explainer to finished and set end_time
        to now.
        """
        self.status = ExplainerStatus.FINISHED
        self.end_time = datetime.now()

    def set_status_as_error(self) -> None:
        """Update the status of the local explainer to error."""
        self.status = ExplainerStatus.ERROR
=======
        Enum(ExplainerStatus), nullable=False, default=ExplainerStatus.NOT_STARTED
    )
>>>>>>> 297be606
<|MERGE_RESOLUTION|>--- conflicted
+++ resolved
@@ -155,8 +155,7 @@
     fit_parameters: Mapped[JSON] = mapped_column(JSON)
     created: Mapped[DateTime] = mapped_column(DateTime, default=datetime.now)
     status: Mapped[Enum] = mapped_column(
-<<<<<<< HEAD
-        Enum(ExplainerStatus), nullable=False, default=ExplainerStatus.DELIVERED
+        Enum(ExplainerStatus), nullable=False, default=ExplainerStatus.NOT_STARTED
     )
 
     def set_status_as_delivered(self) -> None:
@@ -182,8 +181,4 @@
 
     def set_status_as_error(self) -> None:
         """Update the status of the local explainer to error."""
-        self.status = ExplainerStatus.ERROR
-=======
-        Enum(ExplainerStatus), nullable=False, default=ExplainerStatus.NOT_STARTED
-    )
->>>>>>> 297be606
+        self.status = ExplainerStatus.ERROR