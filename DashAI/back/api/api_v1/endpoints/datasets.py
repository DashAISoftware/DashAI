import logging
import os
import shutil
<<<<<<< HEAD
=======
from typing import Any, Callable, Dict, Union
>>>>>>> aa154865

from dependency_injector.wiring import Provide, inject
from fastapi import APIRouter, Depends, File, Form, Response, UploadFile, status
from fastapi.exceptions import HTTPException
from sqlalchemy import exc
from sqlalchemy.orm import Session
from typing_extensions import ContextManager

<<<<<<< HEAD
from DashAI.back.api.api_v1.schemas.datasets_params import (
    DatasetParams,
    DatasetUpdateParams,
)
from DashAI.back.api.deps import get_db
from DashAI.back.api.utils import parse_params
from DashAI.back.core.config import component_registry, settings
from DashAI.back.database.models import Dataset
from DashAI.back.dataloaders.classes.dashai_dataset import (
    DashAIDataset,
    get_columns_spec,
    get_dataset_info,
    load_dataset,
    save_dataset,
    split_dataset,
    split_indexes,
    to_dashai_dataset,
    update_columns_spec,
)
=======
from DashAI.back.api.api_v1.schemas.datasets_params import DatasetParams
from DashAI.back.api.utils import parse_params
from DashAI.back.containers import Container
from DashAI.back.dataloaders.classes.dashai_dataset import save_dataset
from DashAI.back.dataloaders.classes.dataloader import to_dashai_dataset
from DashAI.back.dependencies.database.models import Dataset
from DashAI.back.dependencies.registry import ComponentRegistry
>>>>>>> aa154865

logger = logging.getLogger(__name__)
logger.setLevel(logging.INFO)
router = APIRouter()


@router.get("/")
@inject
async def get_datasets(
    session_factory: Callable[..., ContextManager[Session]] = Depends(
        Provide[Container.db.provided.session]
    ),
):
    """Retrieve a list of the stored datasets in the database.

    Parameters
    ----------
    session_factory : Callable[..., ContextManager[Session]]
        A factory that creates a context manager that handles a SQLAlchemy session.
        The generated session can be used to access and query the database.

    Returns
    -------
    List[dict]
        A list of dictionaries representing the found datasets.
        Each dictionary contains information about the dataset, including its name,
        type, description, and creation date.
        If no datasets are found, an empty list will be returned.
    """
    with session_factory() as db:
        try:
            datasets = db.query(Dataset).all()

        except exc.SQLAlchemyError as e:
            logger.exception(e)
            raise HTTPException(
                status_code=status.HTTP_500_INTERNAL_SERVER_ERROR,
                detail="Internal database error",
            ) from e

    return datasets


@router.get("/{dataset_id}")
@inject
async def get_dataset(
    dataset_id: int,
    session_factory: Callable[..., ContextManager[Session]] = Depends(
        Provide[Container.db.provided.session]
    ),
):
    """Retrieve the dataset associated with the provided ID.

    Parameters
    ----------
    dataset_id : int
        ID of the dataset to retrieve.
    session_factory : Callable[..., ContextManager[Session]]
        A factory that creates a context manager that handles a SQLAlchemy session.
        The generated session can be used to access and query the database.

    Returns
    -------
    Dict
        A Dict containing the requested dataset details.
    """
    with session_factory() as db:
        try:
            dataset = db.get(Dataset, dataset_id)
            if not dataset:
                raise HTTPException(
                    status_code=status.HTTP_404_NOT_FOUND,
                    detail="Dataset not found",
                )

        except exc.SQLAlchemyError as e:
            logger.exception(e)
            raise HTTPException(
                status_code=status.HTTP_500_INTERNAL_SERVER_ERROR,
                detail="Internal database error",
            ) from e

    return dataset


@router.get("/{dataset_id}/sample")
async def get_sample(dataset_id: int, db: Session = Depends(get_db)):
    """Return the dataset with id dataset_id from the database.

    Parameters
    ----------
    dataset_id : int
        id of the dataset to query.

    Returns
    -------
    Dict
        A Dict with a sample of 10 rows
    """
    try:
        file_path = db.get(Dataset, dataset_id).file_path
        if not file_path:
            raise HTTPException(
                status_code=status.HTTP_404_NOT_FOUND,
                detail="Dataset not found",
            )
        dataset: DashAIDataset = load_dataset(f"{file_path}/dataset")
        sample = dataset["train"].sample(n=10)
    except exc.SQLAlchemyError as e:
        log.exception(e)
        raise HTTPException(
            status_code=status.HTTP_500_INTERNAL_SERVER_ERROR,
            detail="Internal database error",
        ) from e
    return sample


@router.get("/{dataset_id}/info")
async def get_info(dataset_id: int, db: Session = Depends(get_db)):
    """Return the dataset with id dataset_id from the database.

    Parameters
    ----------
    dataset_id : int
        id of the dataset to query.

    Returns
    -------
    JSON
        JSON with the specified dataset id.
    """
    try:
        dataset = db.get(Dataset, dataset_id)
        if not dataset:
            raise HTTPException(
                status_code=status.HTTP_404_NOT_FOUND,
                detail="Dataset not found",
            )
        info = get_dataset_info(f"{dataset.file_path}/dataset")
    except exc.SQLAlchemyError as e:
        log.exception(e)
        raise HTTPException(
            status_code=status.HTTP_500_INTERNAL_SERVER_ERROR,
            detail="Internal database error",
        ) from e
    return info


@router.get("/{dataset_id}/types")
async def get_types(dataset_id: int, db: Session = Depends(get_db)):
    """Return the dataset with id dataset_id from the database.

    Parameters
    ----------
    dataset_id : int
        id of the dataset to query.

    Returns
    -------
    Dict
        Dict containing column names and types.
    """
    try:
        file_path = db.get(Dataset, dataset_id).file_path
        if not file_path:
            raise HTTPException(
                status_code=status.HTTP_404_NOT_FOUND,
                detail="Dataset not found",
            )
        columns_spec = get_columns_spec(f"{file_path}/dataset")
        if not columns_spec:
            raise HTTPException(
                status_code=status.HTTP_404_NOT_FOUND,
                detail="Error while loading column types.",
            )
    except exc.SQLAlchemyError as e:
        log.exception(e)
        raise HTTPException(
            status_code=status.HTTP_500_INTERNAL_SERVER_ERROR,
            detail="Internal database error",
        ) from e
    return columns_spec


@router.post("/", status_code=status.HTTP_201_CREATED)
@inject
async def upload_dataset(
    params: str = Form(),
    url: str = Form(None),
    file: UploadFile = File(None),
    component_registry: ComponentRegistry = Depends(
        Provide[Container.component_registry]
    ),
    session_factory: Callable[..., ContextManager[Session]] = Depends(
        Provide[Container.db.provided.session]
    ),
    config: Dict[str, Any] = Depends(Provide[Container.config]),
):
    """Create a new dataset from a file or url.

    Parameters
    ----------
    params : str, optional
        A Dict containing configuration options for the new dataset.
    url : str, optional
        URL of the dataset file, mutually exclusive with uploading a file, by default
        Form(None).
    file : UploadFile, optional
        File object containing the dataset data, mutually exclusive with
        providing a URL, by default File(None).
    component_registry : ComponentRegistry
        Registry containing the current app available components.
    session_factory : Callable[..., ContextManager[Session]]
        A factory that creates a context manager that handles a SQLAlchemy session.
        The generated session can be used to access and query the database.
    config: Dict[str, Any]
        Application settings.

    Returns
    -------
    Dataset
        The created dataset.
    """
    logger.debug("Uploading dataset.")
    logger.debug("Params: %s", str(params))

    parsed_params = parse_params(DatasetParams, params)
    dataloader = component_registry[parsed_params.dataloader]["class"]()
    folder_path = config["DATASETS_PATH"] / parsed_params.dataset_name

    # create dataset path
    try:
        logger.debug("Trying to create a new dataset path: %s", folder_path)
        folder_path.mkdir(parents=True)
    except FileExistsError as e:
        logger.exception(e)
        raise HTTPException(
            status_code=status.HTTP_409_CONFLICT,
            detail="A dataset with this name already exists",
        ) from e

    # save dataset
    try:
        logging.debug("Storing dataset in %s", folder_path)
        dataset = dataloader.load_data(
            filepath_or_buffer=file if file is not None else url,
            temp_path=str(folder_path),
            params=parsed_params.dataloader_params.dict(),
        )

        dataset = to_dashai_dataset(dataset)

        if not parsed_params.splits_in_folders:
            n = len(dataset["train"])
            train_indexes, test_indexes, val_indexes = split_indexes(
                n,
                parsed_params.splits.train_size,
                parsed_params.splits.test_size,
                parsed_params.splits.val_size,
                parsed_params.splits.seed,
                parsed_params.splits.shuffle,
            )
            dataset = split_dataset(
                dataset["train"],
                train_indexes=train_indexes,
                test_indexes=test_indexes,
                val_indexes=val_indexes,
            )

        save_dataset(dataset, folder_path / "dataset")

        # - NOTE -------------------------------------------------------------
        # Is important that the DatasetDict dataset it be saved in "/dataset"
        # because for images and audio is also saved the original files,
        # So we have the original files and the "dataset" folder
        # with the DatasetDict that we use to handle the data.
        # --------------------------------------------------------------------

    except OSError as e:
        logger.exception(e)
        shutil.rmtree(folder_path, ignore_errors=True)
        raise HTTPException(
            status_code=status.HTTP_500_INTERNAL_SERVER_ERROR,
            detail="Failed to read file",
        ) from e

<<<<<<< HEAD
    try:
        folder_path = os.path.realpath(folder_path)
        dataset = Dataset(
            name=parsed_params.dataset_name,
            file_path=folder_path,
        )
        db.add(dataset)
        db.commit()
        db.refresh(dataset)
        return dataset
=======
    with session_factory() as db:
        logging.debug("Storing dataset metadata in database.")
        try:
            folder_path = os.path.realpath(folder_path)
            dataset = Dataset(
                name=parsed_params.dataset_name,
                task_name=parsed_params.task_name,
                feature_names=json.dumps(inputs_columns),
                file_path=folder_path,
            )
            db.add(dataset)
            db.commit()
            db.refresh(dataset)
>>>>>>> aa154865

        except exc.SQLAlchemyError as e:
            logger.exception(e)
            raise HTTPException(
                status_code=status.HTTP_500_INTERNAL_SERVER_ERROR,
                detail="Internal database error",
            ) from e

    logging.debug("Dataset stored sucessfully.")
    return dataset


@router.delete("/{dataset_id}")
@inject
async def delete_dataset(
    dataset_id: int,
    session_factory: Callable[..., ContextManager[Session]] = Depends(
        Provide[Container.db.provided.session]
    ),
):
    """Delete the dataset associated with the provided ID from the database.

    Parameters
    ----------
    dataset_id : int
        ID of the dataset to be deleted.
    session_factory : Callable[..., ContextManager[Session]]
        A factory that creates a context manager that handles a SQLAlchemy session.
        The generated session can be used to access and query the database.

    Returns
    -------
    Response with code 204 NO_CONTENT
    """
    with session_factory() as db:
        try:
            dataset = db.get(Dataset, dataset_id)
            if not dataset:
                raise HTTPException(
                    status_code=status.HTTP_404_NOT_FOUND,
                    detail="Dataset not found",
                )

            db.delete(dataset)
            db.commit()

        except exc.SQLAlchemyError as e:
            logger.exception(e)
            raise HTTPException(
                status_code=status.HTTP_500_INTERNAL_SERVER_ERROR,
                detail="Internal database error",
            ) from e

    try:
        shutil.rmtree(dataset.file_path, ignore_errors=True)
        return Response(status_code=status.HTTP_204_NO_CONTENT)

    except OSError as e:
        logger.exception(e)
        raise HTTPException(
            status_code=status.HTTP_500_INTERNAL_SERVER_ERROR,
            detail="Failed to delete directory",
        ) from e


@router.patch("/{dataset_id}")
@inject
async def update_dataset(
    dataset_id: int,
<<<<<<< HEAD
    params: DatasetUpdateParams,
    db: Session = Depends(get_db),
=======
    name: Union[str, None] = None,
    task_name: Union[str, None] = None,
    session_factory: Callable[..., ContextManager[Session]] = Depends(
        Provide[Container.db.provided.session]
    ),
>>>>>>> aa154865
):
    """Updates the name and/or task name of a dataset with the provided ID.

    Parameters
    ----------
    dataset_id : int
        ID of the dataset to update.
    name : str, optional
        New name for the dataset.
    task_name : str, optional
        New task name for the dataset.
    session_factory : Callable[..., ContextManager[Session]]
        A factory that creates a context manager that handles a SQLAlchemy session.
        The generated session can be used to access and query the database.

    Returns
    -------
    Dict
        A dictionary containing the updated dataset record.
    """
<<<<<<< HEAD
    try:
        dataset = db.get(Dataset, dataset_id)
        if params.columns:
            update_columns_spec(f"{dataset.file_path}/dataset", params.columns)
        elif params.name:
            setattr(dataset, "name", params.name)
            db.commit()
            db.refresh(dataset)
            return dataset
        else:
=======
    with session_factory() as db:
        try:
            dataset = db.get(Dataset, dataset_id)
            if name:
                setattr(dataset, "name", name)
            if task_name:
                setattr(dataset, "task_name", task_name)
            if name or task_name:
                db.commit()
                db.refresh(dataset)
                return dataset
            else:
                raise HTTPException(
                    status_code=status.HTTP_304_NOT_MODIFIED,
                    detail="Record not modified",
                )
        except exc.SQLAlchemyError as e:
            logger.exception(e)
>>>>>>> aa154865
            raise HTTPException(
                status_code=status.HTTP_500_INTERNAL_SERVER_ERROR,
                detail="Internal database error",
            ) from e<|MERGE_RESOLUTION|>--- conflicted
+++ resolved
@@ -1,10 +1,7 @@
 import logging
 import os
 import shutil
-<<<<<<< HEAD
-=======
-from typing import Any, Callable, Dict, Union
->>>>>>> aa154865
+from typing import Any, Callable, Dict
 
 from dependency_injector.wiring import Provide, inject
 from fastapi import APIRouter, Depends, File, Form, Response, UploadFile, status
@@ -13,15 +10,12 @@
 from sqlalchemy.orm import Session
 from typing_extensions import ContextManager
 
-<<<<<<< HEAD
 from DashAI.back.api.api_v1.schemas.datasets_params import (
     DatasetParams,
     DatasetUpdateParams,
 )
-from DashAI.back.api.deps import get_db
 from DashAI.back.api.utils import parse_params
-from DashAI.back.core.config import component_registry, settings
-from DashAI.back.database.models import Dataset
+from DashAI.back.containers import Container
 from DashAI.back.dataloaders.classes.dashai_dataset import (
     DashAIDataset,
     get_columns_spec,
@@ -33,15 +27,8 @@
     to_dashai_dataset,
     update_columns_spec,
 )
-=======
-from DashAI.back.api.api_v1.schemas.datasets_params import DatasetParams
-from DashAI.back.api.utils import parse_params
-from DashAI.back.containers import Container
-from DashAI.back.dataloaders.classes.dashai_dataset import save_dataset
-from DashAI.back.dataloaders.classes.dataloader import to_dashai_dataset
 from DashAI.back.dependencies.database.models import Dataset
 from DashAI.back.dependencies.registry import ComponentRegistry
->>>>>>> aa154865
 
 logger = logging.getLogger(__name__)
 logger.setLevel(logging.INFO)
@@ -128,7 +115,13 @@
 
 
 @router.get("/{dataset_id}/sample")
-async def get_sample(dataset_id: int, db: Session = Depends(get_db)):
+@inject
+async def get_sample(
+    dataset_id: int,
+    session_factory: Callable[..., ContextManager[Session]] = Depends(
+        Provide[Container.db.provided.session]
+    ),
+):
     """Return the dataset with id dataset_id from the database.
 
     Parameters
@@ -141,26 +134,33 @@
     Dict
         A Dict with a sample of 10 rows
     """
-    try:
-        file_path = db.get(Dataset, dataset_id).file_path
-        if not file_path:
-            raise HTTPException(
-                status_code=status.HTTP_404_NOT_FOUND,
-                detail="Dataset not found",
-            )
-        dataset: DashAIDataset = load_dataset(f"{file_path}/dataset")
-        sample = dataset["train"].sample(n=10)
-    except exc.SQLAlchemyError as e:
-        log.exception(e)
-        raise HTTPException(
-            status_code=status.HTTP_500_INTERNAL_SERVER_ERROR,
-            detail="Internal database error",
-        ) from e
+    with session_factory() as db:
+        try:
+            file_path = db.get(Dataset, dataset_id).file_path
+            if not file_path:
+                raise HTTPException(
+                    status_code=status.HTTP_404_NOT_FOUND,
+                    detail="Dataset not found",
+                )
+            dataset: DashAIDataset = load_dataset(f"{file_path}/dataset")
+            sample = dataset["train"].sample(n=10)
+        except exc.SQLAlchemyError as e:
+            logger.exception(e)
+            raise HTTPException(
+                status_code=status.HTTP_500_INTERNAL_SERVER_ERROR,
+                detail="Internal database error",
+            ) from e
     return sample
 
 
 @router.get("/{dataset_id}/info")
-async def get_info(dataset_id: int, db: Session = Depends(get_db)):
+@inject
+async def get_info(
+    dataset_id: int,
+    session_factory: Callable[..., ContextManager[Session]] = Depends(
+        Provide[Container.db.provided.session]
+    ),
+):
     """Return the dataset with id dataset_id from the database.
 
     Parameters
@@ -173,25 +173,32 @@
     JSON
         JSON with the specified dataset id.
     """
-    try:
-        dataset = db.get(Dataset, dataset_id)
-        if not dataset:
-            raise HTTPException(
-                status_code=status.HTTP_404_NOT_FOUND,
-                detail="Dataset not found",
-            )
-        info = get_dataset_info(f"{dataset.file_path}/dataset")
-    except exc.SQLAlchemyError as e:
-        log.exception(e)
-        raise HTTPException(
-            status_code=status.HTTP_500_INTERNAL_SERVER_ERROR,
-            detail="Internal database error",
-        ) from e
+    with session_factory() as db:
+        try:
+            dataset = db.get(Dataset, dataset_id)
+            if not dataset:
+                raise HTTPException(
+                    status_code=status.HTTP_404_NOT_FOUND,
+                    detail="Dataset not found",
+                )
+            info = get_dataset_info(f"{dataset.file_path}/dataset")
+        except exc.SQLAlchemyError as e:
+            logger.exception(e)
+            raise HTTPException(
+                status_code=status.HTTP_500_INTERNAL_SERVER_ERROR,
+                detail="Internal database error",
+            ) from e
     return info
 
 
 @router.get("/{dataset_id}/types")
-async def get_types(dataset_id: int, db: Session = Depends(get_db)):
+@inject
+async def get_types(
+    dataset_id: int,
+    session_factory: Callable[..., ContextManager[Session]] = Depends(
+        Provide[Container.db.provided.session]
+    ),
+):
     """Return the dataset with id dataset_id from the database.
 
     Parameters
@@ -204,25 +211,26 @@
     Dict
         Dict containing column names and types.
     """
-    try:
-        file_path = db.get(Dataset, dataset_id).file_path
-        if not file_path:
-            raise HTTPException(
-                status_code=status.HTTP_404_NOT_FOUND,
-                detail="Dataset not found",
-            )
-        columns_spec = get_columns_spec(f"{file_path}/dataset")
-        if not columns_spec:
-            raise HTTPException(
-                status_code=status.HTTP_404_NOT_FOUND,
-                detail="Error while loading column types.",
-            )
-    except exc.SQLAlchemyError as e:
-        log.exception(e)
-        raise HTTPException(
-            status_code=status.HTTP_500_INTERNAL_SERVER_ERROR,
-            detail="Internal database error",
-        ) from e
+    with session_factory() as db:
+        try:
+            file_path = db.get(Dataset, dataset_id).file_path
+            if not file_path:
+                raise HTTPException(
+                    status_code=status.HTTP_404_NOT_FOUND,
+                    detail="Dataset not found",
+                )
+            columns_spec = get_columns_spec(f"{file_path}/dataset")
+            if not columns_spec:
+                raise HTTPException(
+                    status_code=status.HTTP_404_NOT_FOUND,
+                    detail="Error while loading column types.",
+                )
+        except exc.SQLAlchemyError as e:
+            logger.exception(e)
+            raise HTTPException(
+                status_code=status.HTTP_500_INTERNAL_SERVER_ERROR,
+                detail="Internal database error",
+            ) from e
     return columns_spec
 
 
@@ -328,32 +336,17 @@
             detail="Failed to read file",
         ) from e
 
-<<<<<<< HEAD
-    try:
-        folder_path = os.path.realpath(folder_path)
-        dataset = Dataset(
-            name=parsed_params.dataset_name,
-            file_path=folder_path,
-        )
-        db.add(dataset)
-        db.commit()
-        db.refresh(dataset)
-        return dataset
-=======
     with session_factory() as db:
         logging.debug("Storing dataset metadata in database.")
         try:
             folder_path = os.path.realpath(folder_path)
             dataset = Dataset(
                 name=parsed_params.dataset_name,
-                task_name=parsed_params.task_name,
-                feature_names=json.dumps(inputs_columns),
                 file_path=folder_path,
             )
             db.add(dataset)
             db.commit()
             db.refresh(dataset)
->>>>>>> aa154865
 
         except exc.SQLAlchemyError as e:
             logger.exception(e)
@@ -423,16 +416,10 @@
 @inject
 async def update_dataset(
     dataset_id: int,
-<<<<<<< HEAD
     params: DatasetUpdateParams,
-    db: Session = Depends(get_db),
-=======
-    name: Union[str, None] = None,
-    task_name: Union[str, None] = None,
-    session_factory: Callable[..., ContextManager[Session]] = Depends(
-        Provide[Container.db.provided.session]
-    ),
->>>>>>> aa154865
+    session_factory: Callable[..., ContextManager[Session]] = Depends(
+        Provide[Container.db.provided.session]
+    ),
 ):
     """Updates the name and/or task name of a dataset with the provided ID.
 
@@ -453,26 +440,13 @@
     Dict
         A dictionary containing the updated dataset record.
     """
-<<<<<<< HEAD
-    try:
-        dataset = db.get(Dataset, dataset_id)
-        if params.columns:
-            update_columns_spec(f"{dataset.file_path}/dataset", params.columns)
-        elif params.name:
-            setattr(dataset, "name", params.name)
-            db.commit()
-            db.refresh(dataset)
-            return dataset
-        else:
-=======
     with session_factory() as db:
         try:
             dataset = db.get(Dataset, dataset_id)
-            if name:
-                setattr(dataset, "name", name)
-            if task_name:
-                setattr(dataset, "task_name", task_name)
-            if name or task_name:
+            if params.columns:
+                update_columns_spec(f"{dataset.file_path}/dataset", params.columns)
+            if params.name:
+                setattr(dataset, "name", params.name)
                 db.commit()
                 db.refresh(dataset)
                 return dataset
@@ -483,7 +457,6 @@
                 )
         except exc.SQLAlchemyError as e:
             logger.exception(e)
->>>>>>> aa154865
             raise HTTPException(
                 status_code=status.HTTP_500_INTERNAL_SERVER_ERROR,
                 detail="Internal database error",
