--- conflicted
+++ resolved
@@ -17,16 +17,12 @@
 from DashAI.back.core.config import component_registry, settings
 from DashAI.back.database.models import Dataset
 from DashAI.back.dataloaders.classes.dashai_dataset import (
-<<<<<<< HEAD
     DashAIDataset,
     get_columns_spec,
     load_dataset,
     save_dataset,
     update_columns_spec,
-=======
     get_dataset_info,
-    save_dataset,
->>>>>>> fa8626d2
 )
 from DashAI.back.dataloaders.classes.dataloader import to_dashai_dataset
 
@@ -90,13 +86,41 @@
     return dataset
 
 
-<<<<<<< HEAD
 @router.get("/sample/{dataset_id}")
 async def get_sample(dataset_id: int, db: Session = Depends(get_db)):
-=======
+    """Return the dataset with id dataset_id from the database.
+
+    Parameters
+    ----------
+    dataset_id : int
+        id of the dataset to query.
+
+    Returns
+    -------
+    Dict
+        A Dict with a sample of 10 rows
+    """
+    try:
+        file_path = db.get(Dataset, dataset_id).file_path
+        if not file_path:
+          raise HTTPException(
+                status_code=status.HTTP_404_NOT_FOUND,
+                detail="Dataset not found",
+            )
+         dataset: DashAIDataset = load_dataset(f"{file_path}/dataset")
+        sample = dataset["train"].sample(n=10)
+    except exc.SQLAlchemyError as e:
+        log.exception(e)
+        raise HTTPException(
+            status_code=status.HTTP_500_INTERNAL_SERVER_ERROR,
+            detail="Internal database error",
+        ) from e
+     return sample
+ 
+
 @router.get("/info/{dataset_id}")
 async def get_info(dataset_id: int, db: Session = Depends(get_db)):
->>>>>>> fa8626d2
+
     """Return the dataset with id dataset_id from the database.
 
     Parameters
@@ -106,60 +130,42 @@
 
     Returns
     -------
-<<<<<<< HEAD
+    JSON
+        JSON with the specified dataset id.
+    """
+    try:
+        dataset = db.get(Dataset, dataset_id)
+        if not dataset:
+            raise HTTPException(
+                status_code=status.HTTP_404_NOT_FOUND,
+                detail="Dataset not found",
+            )
+        info = get_dataset_info(f"{dataset.file_path}/dataset")
+    except exc.SQLAlchemyError as e:
+        log.exception(e)
+        raise HTTPException(
+            status_code=status.HTTP_500_INTERNAL_SERVER_ERROR,
+            detail="Internal database error",
+        ) from e
+   return info
+
+@router.get("/types/{dataset_id}")
+async def get_types(dataset_id: int, db: Session = Depends(get_db)):
+    """Return the dataset with id dataset_id from the database.
+
+    Parameters
+    ----------
+    dataset_id : int
+        id of the dataset to query.
+
+    Returns
+    -------
     Dict
-        A Dict with a sample of 10 rows
+        Dict containing column names and types.
     """
     try:
         file_path = db.get(Dataset, dataset_id).file_path
         if not file_path:
-=======
-    JSON
-        JSON with the specified dataset id.
-    """
-    try:
-        dataset = db.get(Dataset, dataset_id)
-        info = get_dataset_info(f"{dataset.file_path}/dataset")
-        if not dataset:
->>>>>>> fa8626d2
-            raise HTTPException(
-                status_code=status.HTTP_404_NOT_FOUND,
-                detail="Dataset not found",
-            )
-<<<<<<< HEAD
-        dataset: DashAIDataset = load_dataset(f"{file_path}/dataset")
-        sample = dataset["train"].sample(n=10)
-=======
->>>>>>> fa8626d2
-
-    except exc.SQLAlchemyError as e:
-        log.exception(e)
-        raise HTTPException(
-            status_code=status.HTTP_500_INTERNAL_SERVER_ERROR,
-            detail="Internal database error",
-        ) from e
-
-<<<<<<< HEAD
-    return sample
-
-
-@router.get("/types/{dataset_id}")
-async def get_types(dataset_id: int, db: Session = Depends(get_db)):
-    """Return the dataset with id dataset_id from the database.
-
-    Parameters
-    ----------
-    dataset_id : int
-        id of the dataset to query.
-
-    Returns
-    -------
-    Dict
-        Dict containing column names and types.
-    """
-    try:
-        file_path = db.get(Dataset, dataset_id).file_path
-        if not file_path:
             raise HTTPException(
                 status_code=status.HTTP_404_NOT_FOUND,
                 detail="Dataset not found",
@@ -177,10 +183,7 @@
             detail="Internal database error",
         ) from e
     return columns_spec
-=======
-    return info
->>>>>>> fa8626d2
-
+    
 
 @router.post("/", status_code=status.HTTP_201_CREATED)
 async def upload_dataset(
@@ -344,10 +347,6 @@
     dataset_id: int,
     params: DatasetUpdateParams,
     db: Session = Depends(get_db),
-<<<<<<< HEAD
-=======
-    name: Union[str, None] = None,
->>>>>>> fa8626d2
 ):
     """Update a dataset name or task.
 
@@ -363,15 +362,10 @@
     """
     try:
         dataset = db.get(Dataset, dataset_id)
-<<<<<<< HEAD
         if params.columns:
             update_columns_spec(f"{dataset.file_path}/dataset", params.columns)
         elif params.name:
             setattr(dataset, "name", params.name)
-=======
-        if name:
-            setattr(dataset, "name", name)
->>>>>>> fa8626d2
             db.commit()
             db.refresh(dataset)
             return dataset
