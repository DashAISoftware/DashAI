--- conflicted
+++ resolved
@@ -7,19 +7,12 @@
 from sqlalchemy.orm import Session
 
 from DashAI.back.api.api_v1.schemas.job_params import JobParams
-<<<<<<< HEAD
 from DashAI.back.containers import Container
 from DashAI.back.core.job_queue import job_queue_loop
-from DashAI.back.core.runner import execute_run
-from DashAI.back.database.models import Run
-from DashAI.back.job_queues import BaseJobQueue, Job, JobQueueError, JobType
-=======
-from DashAI.back.api.deps import get_db
-from DashAI.back.core.config import component_registry, job_queue
-from DashAI.back.core.job_queue import job_queue_loop
 from DashAI.back.job.base_job import BaseJob, JobError
+from DashAI.back.job_queues import BaseJobQueue
 from DashAI.back.job_queues.base_job_queue import JobQueueError
->>>>>>> d1052058
+from DashAI.back.services.registry import ComponentRegistry
 
 logging.basicConfig(level=logging.DEBUG)
 logger = logging.getLogger(__name__)
@@ -107,20 +100,18 @@
     return job
 
 
-<<<<<<< HEAD
-@router.post("/runner/", status_code=status.HTTP_201_CREATED)
-@inject
-async def enqueue_runner_job(
+@router.post("/", status_code=status.HTTP_201_CREATED)
+@inject
+async def enqueue_job(
     params: JobParams,
     session_factory: Callable[..., ContextManager[Session]] = Depends(
         Provide[Container.db.provided.session]
     ),
-    job_queue: BaseJobQueue = Provide[Container.job_queue],
-):
-=======
-@router.post("/", status_code=status.HTTP_201_CREATED)
-async def enqueue_job(params: JobParams, db: Session = Depends(get_db)):
->>>>>>> d1052058
+    component_registry: ComponentRegistry = Depends(
+        Provide[Container.component_registry]
+    ),
+    job_queue: BaseJobQueue = Provide[Container.job_queue],
+):
     """Create a runner job and put it in the job queue.
 
     Parameters
@@ -130,6 +121,8 @@
     session_factory : Callable[..., ContextManager[Session]]
         A factory that creates a context manager that handles a SQLAlchemy session.
         The generated session can be used to access and query the database.
+    component_registry : ComponentRegistry
+        Registry containing the current app available components.
     job_queue : BaseJobQueue
         The current app job queue.
 
@@ -138,53 +131,27 @@
     dict
         dict with the new job on the database
     """
-<<<<<<< HEAD
     with session_factory() as db:
+        params.db = db
+        job: BaseJob = component_registry[params.job_type]["class"](
+            **params.model_dump()
+        )
         try:
-            run: Run = db.get(Run, params.run_id)
-            if not run:
-                raise HTTPException(
-                    status_code=status.HTTP_404_NOT_FOUND, detail="Run not found"
-                )
-        except exc.SQLAlchemyError as e:
+            job.set_status_as_delivered()
+        except JobError as e:
             logger.exception(e)
             raise HTTPException(
                 status_code=status.HTTP_500_INTERNAL_SERVER_ERROR,
-                detail="Internal database error",
+                detail="Job not delivered",
             ) from e
-
-    job = Job(
-        func=execute_run,
-        type=JobType.runner,
-        kwargs={"run_id": params.run_id, "db": db},
-    )
-    job_queue.put(job)
-
-    try:
-        run.set_status_as_delivered()
-        db.commit()
-    except exc.SQLAlchemyError as e:
-        logger.exception(e)
-=======
-    params.db = db
-    job: BaseJob = component_registry[params.job_type]["class"](**params.model_dump())
-    try:
-        job.set_status_as_delivered()
-    except JobError as e:
-        log.exception(e)
-        raise HTTPException(
-            status_code=status.HTTP_500_INTERNAL_SERVER_ERROR,
-            detail="Job not delivered",
-        ) from e
-    try:
-        job_queue.put(job)
-    except JobQueueError as e:
-        log.exception(e)
->>>>>>> d1052058
-        raise HTTPException(
-            status_code=status.HTTP_500_INTERNAL_SERVER_ERROR,
-            detail="Job not enqueued",
-        ) from e
+        try:
+            job_queue.put(job)
+        except JobQueueError as e:
+            logger.exception(e)
+            raise HTTPException(
+                status_code=status.HTTP_500_INTERNAL_SERVER_ERROR,
+                detail="Job not enqueued",
+            ) from e
     return job
 
 
