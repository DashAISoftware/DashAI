--- conflicted
+++ resolved
@@ -250,12 +250,7 @@
                     status_code=status.HTTP_404_NOT_FOUND, detail="Run not found"
                 )
 
-<<<<<<< HEAD
-            log.info(f"paramss: {params}")
-            explanation = GlobalExplainer(
-=======
             explainer = GlobalExplainer(
->>>>>>> fb6dcd10
                 name=params.name,
                 run_id=params.run_id,
                 explainer_name=params.explainer_name,
