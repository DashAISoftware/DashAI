--- conflicted
+++ resolved
@@ -13,15 +13,11 @@
 from DashAI.back.api.deps import get_db
 from DashAI.back.core.config import component_registry
 from DashAI.back.database.models import Dataset, Experiment
-<<<<<<< HEAD
 from DashAI.back.dataloaders.classes.dashai_dataset import (
     load_dataset,
     parse_columns_indices,
 )
 from DashAI.back.tasks.base_task import BaseTask
-=======
-from DashAI.back.dataloaders.classes.dashai_dataset import parse_columns_indices
->>>>>>> 837c0e2f
 
 logging.basicConfig(level=logging.DEBUG)
 log = logging.getLogger(__name__)
@@ -167,12 +163,17 @@
             raise HTTPException(
                 status_code=status.HTTP_404_NOT_FOUND, detail="Dataset not found"
             )
-
+        datasetdict = load_dataset(f"{dataset.file_path}/dataset")
+        if not datasetdict:
+            raise HTTPException(
+                status_code=status.HTTP_404_NOT_FOUND,
+                detail="Error while loading the dataset.",
+            )
         inputs_columns = parse_columns_indices(
-            dataset_path=f"{dataset.file_path}/dataset", indices=params.input_columns
+            datasetdict=datasetdict, indices=params.input_columns
         )
         outputs_columns = parse_columns_indices(
-            dataset_path=f"{dataset.file_path}/dataset", indices=params.output_columns
+            datasetdict=datasetdict, indices=params.output_columns
         )
         experiment = Experiment(
             dataset_id=params.dataset_id,
