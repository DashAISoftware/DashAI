import logging
import os
<<<<<<< HEAD
from typing import Union
=======
import pickle
from typing import Callable, ContextManager, Union
>>>>>>> 2cb17e4c

from fastapi import APIRouter, Depends, Response, status
from fastapi.exceptions import HTTPException
from kink import di, inject
from sqlalchemy import exc, select
from sqlalchemy.orm import sessionmaker

from DashAI.back.api.api_v1.schemas.runs_params import RunParams
from DashAI.back.dependencies.database.models import Experiment, Run, RunStatus

logging.basicConfig(level=logging.DEBUG)
log = logging.getLogger(__name__)

router = APIRouter()


@router.get("/")
@inject
async def get_runs(
    experiment_id: Union[int, None] = None,
    session_factory: sessionmaker = Depends(lambda: di["session_factory"]),
):
    """Retrieve a list of the stored experiment runs in the database.

    The runs can be filtered by experiment_id if the parameter is passed.

    Parameters
    ----------
    experiment_id: Union[int, None], optional
        If specified, the function will return all the runs associated with
        the experiment, by default None.
    session_factory : Callable[..., ContextManager[Session]]
        A factory that creates a context manager that handles a SQLAlchemy session.
        The generated session can be used to access and query the database.

    Returns
    -------
    List[dict]
        A list with all selected runs.

    Raises
    ------
    HTTPException
        If the experiment is not registered in the DB.
    """
    with session_factory() as db:
        try:
            if experiment_id is not None:
                runs = db.scalars(
                    select(Run).where(Run.experiment_id == experiment_id)
                ).all()
                if not runs:
                    raise HTTPException(
                        status_code=status.HTTP_404_NOT_FOUND,
                        detail="Runs associated with Experiment not found",
                    )
            else:
                runs = db.query(Run).all()
        except exc.SQLAlchemyError as e:
            log.exception(e)
            raise HTTPException(
                status_code=status.HTTP_500_INTERNAL_SERVER_ERROR,
                detail="Internal database error",
            ) from e
        return runs


@router.get("/{run_id}")
@inject
async def get_run_by_id(
    run_id: int,
    session_factory: sessionmaker = Depends(lambda: di["session_factory"]),
):
    """Retrieve the run associated with the provided ID.

    Parameters
    ----------
    run_id : int
        ID of the dataset to retrieve.
    session_factory : Callable[..., ContextManager[Session]]
        A factory that creates a context manager that handles a SQLAlchemy session.
        The generated session can be used to access and query the database.

    Returns
    -------
    dict
        All the information of the selected run.

    Raises
    ------
    HTTPException
        If the run is not registered in the DB.
    """
    with session_factory() as db:
        try:
            run = db.get(Run, run_id)
            if not run:
                raise HTTPException(
                    status_code=status.HTTP_404_NOT_FOUND,
                    detail="Run not found",
                )
        except exc.SQLAlchemyError as e:
            log.exception(e)
            raise HTTPException(
                status_code=status.HTTP_500_INTERNAL_SERVER_ERROR,
                detail="Internal database error",
            ) from e
        return run


@router.get("/plot/{run_id}")
@inject
async def get_hyperparameter_optimization_plot(
    run_id: int,
    session_factory: Callable[..., ContextManager[Session]] = Depends(
        Provide[Container.db.provided.session]
    ),
):
    with session_factory() as db:
        try:
            run_model = db.scalars(select(Run).where(Run.id == run_id)).all()

            if not run_model:
                raise HTTPException(
                    status_code=status.HTTP_404_NOT_FOUND,
                    detail="Run not found",
                )

            if run_model[0].status != RunStatus.FINISHED:
                raise HTTPException(
                    status_code=status.HTTP_404_NOT_FOUND,
                    detail="Run hyperaparameter plot not found",
                )

            plot_path = run_model[0].plot_path

            with open(plot_path, "rb") as file:
                plot = pickle.load(file)

        except exc.SQLAlchemyError as e:
            log.exception(e)
            raise HTTPException(
                status_code=status.HTTP_500_INTERNAL_SERVER_ERROR,
                detail="Internal database error",
            ) from e

    return plot


@router.post("/", status_code=status.HTTP_201_CREATED)
@inject
async def upload_run(
    params: RunParams,
    session_factory: sessionmaker = Depends(lambda: di["session_factory"]),
):
    """Create a new run.

    Parameters
    ----------
    params : int
        The parameters of the new run, which includes the experiment, model name, run
        name and description, among others.
    session_factory : Callable[..., ContextManager[Session]]
        A factory that creates a context manager that handles a SQLAlchemy session.
        The generated session can be used to access and query the database.

    Returns
    -------
    dict
        A dictionary with the new run on the database

    Raises
    ------
    HTTPException
        If the experiment with id experiment_id is not registered in the DB.
    """
    with session_factory() as db:
        try:
            experiment = db.get(Experiment, params.experiment_id)
            if not experiment:
                raise HTTPException(
                    status_code=status.HTTP_404_NOT_FOUND, detail="Experiment not found"
                )
            run = Run(
                experiment_id=params.experiment_id,
                model_name=params.model_name,
                parameters=params.parameters,
                optimizer_name=params.optimizer_name,
                optimizer_parameters=params.optimizer_parameters,
                name=params.name,
                description=params.description,
            )
            db.add(run)
            db.commit()
            db.refresh(run)
            return run
        except exc.SQLAlchemyError as e:
            log.exception(e)
            raise HTTPException(
                status_code=status.HTTP_500_INTERNAL_SERVER_ERROR,
                detail="Internal database error",
            ) from e


@router.delete("/{run_id}")
@inject
async def delete_run(
    run_id: int,
    session_factory: sessionmaker = Depends(lambda: di["session_factory"]),
):
    """Delete the run associated with the provided ID from the database.

    Parameters
    ----------
    run_id : int
        ID of the run to be deleted.
    session_factory : Callable[..., ContextManager[Session]]
        A factory that creates a context manager that handles a SQLAlchemy session.
        The generated session can be used to access and query the database.

    Returns
    -------
    Response with code 204 NO_CONTENT

    Raises
    ------
    HTTPException
        If the run is not registered in the DB.
    HTTPException
        If the run was trained but the run_path does not exists.
    """
    with session_factory() as db:
        try:
            run = db.get(Run, run_id)
            if not run:
                raise HTTPException(
                    status_code=status.HTTP_404_NOT_FOUND, detail="Run not found"
                )
            db.delete(run)
            if run.status == RunStatus.FINISHED:
                os.remove(run.run_path)
            db.commit()
            return Response(status_code=status.HTTP_204_NO_CONTENT)
        except exc.SQLAlchemyError as e:
            log.exception(e)
            raise HTTPException(
                status_code=status.HTTP_500_INTERNAL_SERVER_ERROR,
                detail="Internal database error",
            ) from e
        except OSError as e:
            log.exception(e)
            raise HTTPException(
                status_code=status.HTTP_500_INTERNAL_SERVER_ERROR,
                detail="Failed to delete directory",
            ) from e


@router.patch("/{run_id}")
@inject
async def update_run(
    run_id: int,
    run_name: Union[str, None] = None,
    run_description: Union[str, None] = None,
    parameters: Union[dict, None] = None,
    session_factory: sessionmaker = Depends(lambda: di["session_factory"]),
):
    """Updates the run with the provided ID.

    Parameters
    ----------
    run_id : int
        ID of the run to update.
    run_name : Union[str, None], optional
        The new name of the run, by default None.
    run_description : Union[str, None], optional
        The new description of the run, by default None.
    parameters : Union[dict, None], optional
        The new parameters of the run, by default None.
    session_factory : Callable[..., ContextManager[Session]]
        A factory that creates a context manager that handles a SQLAlchemy session.
        The generated session can be used to access and query the database.

    Returns
    -------
    Dict
        A dictionary containing the updated run record.

    Raises
    ------
    HTTPException
        If no parameters passed.
    """
    with session_factory() as db:
        try:
            run = db.get(Run, run_id)
            if run_name:
                setattr(run, "name", run_name)
            if run_description:
                setattr(run, "description", run_description)
            if parameters:
                setattr(run, "parameters", parameters)
            if run_name or run_description or parameters:
                db.commit()
                db.refresh(run)
                return run
            else:
                raise HTTPException(
                    status_code=status.HTTP_304_NOT_MODIFIED,
                    detail="Record not modified",
                )
        except exc.SQLAlchemyError as e:
            log.exception(e)
            raise HTTPException(
                status_code=status.HTTP_500_INTERNAL_SERVER_ERROR,
                detail="Internal database error",
            ) from e<|MERGE_RESOLUTION|>--- conflicted
+++ resolved
@@ -1,11 +1,7 @@
 import logging
 import os
-<<<<<<< HEAD
-from typing import Union
-=======
 import pickle
 from typing import Callable, ContextManager, Union
->>>>>>> 2cb17e4c
 
 from fastapi import APIRouter, Depends, Response, status
 from fastapi.exceptions import HTTPException
