--- conflicted
+++ resolved
@@ -1,8 +1,4 @@
-<<<<<<< HEAD
-from typing import Union
-=======
-from typing import Dict, List, Union
->>>>>>> 4ec5cea4
+from typing import Dict, Union
 
 from pydantic import BaseModel
 
