--- conflicted
+++ resolved
@@ -7,9 +7,8 @@
     dataset_id: int
     task_name: str
     name: str
-<<<<<<< HEAD
-    input_columns: str
-    output_columns: str
+    input_columns: List[int]
+    output_columns: List[int]
     splits: str
 
 
@@ -17,9 +16,4 @@
     task_name: str
     dataset_id: int
     inputs_columns: List[int]
-    outputs_columns: List[int]
-=======
-    input_columns: List[int]
-    output_columns: List[int]
-    splits: str
->>>>>>> 837c0e2f
+    outputs_columns: List[int]