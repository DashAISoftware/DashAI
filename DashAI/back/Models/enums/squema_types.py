--- conflicted
+++ resolved
@@ -5,9 +5,5 @@
     model = "model"
     preprocess = "preprocess"
     tokenizer = "tokenizer"
-<<<<<<< HEAD
-    data_loaders = "data_loaders"
-=======
     dataloader = "dataloader"
-    task = "task"
->>>>>>> b20d77b3
+    task = "task"