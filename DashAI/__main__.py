--- conflicted
+++ resolved
@@ -1,9 +1,5 @@
-<<<<<<< HEAD
 import pathlib
-=======
-import logging
 import threading
->>>>>>> 89e83ef4
 import webbrowser
 
 import typer
@@ -23,21 +19,14 @@
         pathlib.Path, typer.Option(help="Path where DashAI files will be stored.")
     ] = "~/.DashAI",
 ):
-<<<<<<< HEAD
+    timer = threading.Timer(1, open_browser)
+    timer.start()
+
     uvicorn.run(
         create_app(local_path=local_path),
         host="127.0.0.1",
         port=8000,
     )
-=======
-    if dev_mode:
-        logging.info("DashAI was set to development mode.")
-
-    timer = threading.Timer(1, open_browser)
-    timer.start()
-
-    uvicorn.run(create_app(), host="127.0.0.1", port=8000)
->>>>>>> 89e83ef4
 
 
 if __name__ == "__main__":
